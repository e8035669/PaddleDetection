--- conflicted
+++ resolved
@@ -59,14 +59,8 @@
 
 PASS_NUM = 100
 for pass_id in range(PASS_NUM):
-<<<<<<< HEAD
-    save_persistables(exe, "./fit_a_line.model/", program=program)
-    load_persistables(exe, "./fit_a_line.model/", program=program)
-    exe.run(accuracy.eval(), )
-=======
     save_persistables(exe, "./fit_a_line.model/", main_program=main_program)
     load_persistables(exe, "./fit_a_line.model/", main_program=main_program)
->>>>>>> b49923b6
     for data in train_reader():
         x_data = np.array(map(lambda x: x[0], data)).astype("float32")
         y_data = np.array(map(lambda x: x[1], data)).astype("float32")
