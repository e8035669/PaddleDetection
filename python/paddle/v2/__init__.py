--- conflicted
+++ resolved
@@ -27,11 +27,7 @@
 
 __all__ = [
     'optimizer', 'layer', 'activation', 'parameters', 'init', 'trainer',
-<<<<<<< HEAD
-    'event', 'data_type', 'attr', 'data_feeder', 'dataset', 'reader'
-=======
-    'event', 'data_type', 'attr', 'pooling', 'data_feeder'
->>>>>>> 2f604064
+    'event', 'data_type', 'attr', 'pooling', 'data_feeder', 'dataset', 'reader'
 ]
 
 
