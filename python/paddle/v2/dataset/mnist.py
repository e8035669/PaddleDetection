--- conflicted
+++ resolved
@@ -55,7 +55,6 @@
             while True:
                 labels = numpy.fromfile(
                     l.stdout, 'ubyte', count=buffer_size).astype("int")
-<<<<<<< HEAD
 
                 if labels.size != buffer_size:
                     break  # numpy.fromfile returns empty slice after EOF.
@@ -66,18 +65,6 @@
 
                 images = images / 255.0 * 2.0 - 1.0
 
-=======
-
-                if labels.size != buffer_size:
-                    break  # numpy.fromfile returns empty slice after EOF.
-
-                images = numpy.fromfile(
-                    m.stdout, 'ubyte', count=buffer_size * 28 * 28).reshape(
-                        (buffer_size, 28 * 28)).astype('float32')
-
-                images = images / 255.0 * 2.0 - 1.0
-
->>>>>>> 5f2cbce4
                 for i in xrange(buffer_size):
                     yield images[i, :], int(labels[i])
         finally:
