--- conflicted
+++ resolved
@@ -22,15 +22,6 @@
 from tensor import concat
 
 __all__ = [
-<<<<<<< HEAD
-    'fc', 'embedding', 'dynamic_lstm', 'gru_unit', 'linear_chain_crf',
-    'crf_decoding', 'cos_sim', 'cross_entropy', 'square_error_cost', 'accuracy',
-    'chunk_eval', 'sequence_conv', 'conv2d', 'sequence_pool', 'pool2d',
-    'batch_norm', 'beam_search_decode', 'conv2d_transpose', 'sequence_expand',
-    'lstm_unit', 'reduce_sum', 'reduce_mean', 'reduce_max', 'reduce_min',
-    'sequence_first_step', 'sequence_last_step', 'dropout', 'split',
-    'l2_normalize', 'matmul', 'warpctc', 'sequence_reshape', 'im2sequence'
-=======
     'fc',
     'embedding',
     'dynamic_lstm',
@@ -66,7 +57,7 @@
     'warpctc',
     'sequence_reshape',
     'transpose',
->>>>>>> cd25adbe
+    'im2sequence',
 ]
 
 
@@ -2151,7 +2142,44 @@
     return out
 
 
-<<<<<<< HEAD
+def transpose(x, perm, name=None):
+    """
+    **transpose Layer**
+
+    Permute the dimensions of `input` according to `perm`.
+
+    The `i`-th dimension  of the returned tensor will correspond to the
+    perm[i]-th dimension of `input`.
+
+    Args:
+       input (Variable): (Tensor), A Tensor.
+       perm (list): A permutation of the dimensions of `input`.
+
+    Returns:
+        Variable: A transposed Tensor.
+
+    Examples:
+        .. code-block:: python
+
+            x = fluid.layers.data(name='x', shape=[5, 10, 15], dtype='float32')
+            x_transposed = layers.transpose(x, perm=[1, 0, 2])
+    """
+
+    if len(perm) != len(x.shape):
+        raise ValueError(
+            "Input(perm) is the permutation of dimensions of Input(input). "
+            "It's length shoud be equal to Input(input)'s rank.")
+
+    helper = LayerHelper('transpose', **locals())
+    out = helper.create_tmp_variable(x.dtype)
+    helper.append_op(
+        type='transpose',
+        inputs={'X': [x]},
+        outputs={'Out': [out]},
+        attrs={'axis': perm})
+    return out
+
+
 def im2sequence(input,
                 filter_size=1,
                 stride=1,
@@ -2251,7 +2279,7 @@
 
         .. code-block:: python
 
-            output = fluid.layers.im2sequence(input=layer, stride=[1, 1], filter=[2, 2])
+            output = fluid.layers.im2sequence(input=layer, stride=[1, 1], filter_size=[2, 2])
 
     """
 
@@ -2276,41 +2304,4 @@
             'strides': stride,
             'paddings': padding,
         })
-=======
-def transpose(x, perm, name=None):
-    """
-    **transpose Layer**
-
-    Permute the dimensions of `input` according to `perm`.
-
-    The `i`-th dimension  of the returned tensor will correspond to the
-    perm[i]-th dimension of `input`.
-
-    Args:
-       input (Variable): (Tensor), A Tensor.
-       perm (list): A permutation of the dimensions of `input`.
-
-    Returns:
-        Variable: A transposed Tensor.
-
-    Examples:
-        .. code-block:: python
-
-            x = fluid.layers.data(name='x', shape=[5, 10, 15], dtype='float32')
-            x_transposed = layers.transpose(x, perm=[1, 0, 2])
-    """
-
-    if len(perm) != len(x.shape):
-        raise ValueError(
-            "Input(perm) is the permutation of dimensions of Input(input). "
-            "It's length shoud be equal to Input(input)'s rank.")
-
-    helper = LayerHelper('transpose', **locals())
-    out = helper.create_tmp_variable(x.dtype)
-    helper.append_op(
-        type='transpose',
-        inputs={'X': [x]},
-        outputs={'Out': [out]},
-        attrs={'axis': perm})
->>>>>>> cd25adbe
     return out