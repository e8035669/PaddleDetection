--- conflicted
+++ resolved
@@ -59,13 +59,10 @@
     'warpctc',
     'sequence_reshape',
     'transpose',
-<<<<<<< HEAD
-    'row_conv',
-=======
     'im2sequence',
     'nce',
     'beam_search',
->>>>>>> 9609c17a
+    'row_conv',
 ]
 
 
@@ -197,7 +194,7 @@
     """
     **Embedding Layer**
 
-    This layer is used to lookup embeddings of IDs, provided by :attr:`input`, in 
+    This layer is used to lookup embeddings of IDs, provided by :attr:`input`, in
     a lookup table. The result of this lookup is the embedding of each ID in the
     :attr:`input`.
 
@@ -212,8 +209,8 @@
         is_sparse(bool): The flag indicating whether to use sparse update.
         padding_idx(int|long|None): If :attr:`None`, it makes no effect to lookup.
             Otherwise the given :attr:`padding_idx` indicates padding the output
-            with zeros whenever lookup encounters it in :attr:`input`. If 
-            :math:`padding_idx < 0`, the padding_idx to use in lookup is 
+            with zeros whenever lookup encounters it in :attr:`input`. If
+            :math:`padding_idx < 0`, the padding_idx to use in lookup is
             :math:`size[0] + dim`.
         param_attr(ParamAttr): Parameters for this layer
         dtype(np.dtype|core.DataType|str): The type of data : float32, float_16, int etc
@@ -400,9 +397,9 @@
     """
     **Dynamic GRU Layer**
 
-    Refer to `Empirical Evaluation of Gated Recurrent Neural Networks on 
+    Refer to `Empirical Evaluation of Gated Recurrent Neural Networks on
     Sequence Modeling <https://arxiv.org/abs/1412.3555>`_
-    
+
     The formula is as follows:
 
     .. math::
@@ -412,47 +409,47 @@
         r_t & = act_g(W_{rx}x_{t} + W_{rh}h_{t-1} + b_r)
 
         \\tilde{h_t} & = act_c(W_{cx}x_{t} + W_{ch}(r_t \odot h_{t-1}) + b_c)
-        
+
         h_t & = (1-u_t) \odot h_{t-1} + u_t \odot \\tilde{h_t}
-    
+
     The :math:`\odot` is the element-wise product of the vectors. :math:`act_g`
-    is the update gate and reset gate activation function and :math:`sigmoid` 
-    is usually used for it. :math:`act_c` is the activation function for 
+    is the update gate and reset gate activation function and :math:`sigmoid`
+    is usually used for it. :math:`act_c` is the activation function for
     candidate hidden state and :math:`tanh` is usually used for it.
 
     Note that these :math:`W_{ux}x_{t}, W_{rx}x_{t}, W_{cx}x_{t}` operations on
     the input :math:`x_{t}` are NOT included in this operator. Users can choose
-    to use fully-connect layer before GRU layer. 
-
-    Args:
-        input(Variable): The input of dynamic_gru layer, which supports 
-            variable-time length input sequence. The underlying tensor in this 
+    to use fully-connect layer before GRU layer.
+
+    Args:
+        input(Variable): The input of dynamic_gru layer, which supports
+            variable-time length input sequence. The underlying tensor in this
             Variable is a matrix with shape :math:`(T \\times 3D)`, where
-            :math:`T` is the total time steps in this mini-batch, :math:`D` 
+            :math:`T` is the total time steps in this mini-batch, :math:`D`
             is the hidden size.
         size(int): The dimension of the gru cell.
-        param_attr(ParamAttr|None): The parameter attribute for the learnable 
+        param_attr(ParamAttr|None): The parameter attribute for the learnable
             hidden-hidden weight matrix. Note:
 
-            - The shape of the weight matrix is :math:`(T \\times 3D)`, where 
+            - The shape of the weight matrix is :math:`(T \\times 3D)`, where
               :math:`D` is the hidden size.
-            - All elements in the weight matrix can be divided into two parts. 
+            - All elements in the weight matrix can be divided into two parts.
               The first part are weights of the update gate and reset gate with
-              shape :math:`(D \\times 2D)`, and the second part are weights for 
+              shape :math:`(D \\times 2D)`, and the second part are weights for
               candidate hidden state with shape :math:`(D \\times D)`.
-        bias_attr(ParamAttr): The parameter attribute for learnable the 
+        bias_attr(ParamAttr): The parameter attribute for learnable the
             hidden-hidden bias.
-        is_reverse(bool): Whether to compute reversed GRU, default 
+        is_reverse(bool): Whether to compute reversed GRU, default
             :attr:`False`.
         gate_activation(str): The activation for update gate and reset gate.
             Choices = ["sigmoid", "tanh", "relu", "identity"], default "sigmoid".
-        activation(str): The activation for candidate hidden state. 
+        activation(str): The activation for candidate hidden state.
             Choices = ["sigmoid", "tanh", "relu", "identity"], default "tanh".
 
     Returns:
         Variable: The hidden state of GRU. The shape is (T \\times D), and lod \
             is the same with the input.
-    
+
     Examples:
         .. code-block:: python
 
@@ -2445,59 +2442,6 @@
     return out
 
 
-<<<<<<< HEAD
-def row_conv(input, future_context_size, param_attr=None, act=None):
-    """Row Conv Operator. This layer will apply lookahead convolution to
-    **input**. The input variable should be a 2D LoDTensor with shape [T, D].
-    Parameters with shape [future_context_size + 1, D] will be created. The math
-    equation of row convolution is as follows:
-
-    .. math::
-        Out_{i} = \sum_{j = i} ^ {i + \\tau} X_{j} \odot W_{i - j}
-
-    In the above equation:
-
-    * :math:`Out_{i}`: The i-th row of output variable with shape [1, D].
-    * :math:`\\tau`: Future context size.
-    * :math:`X_{j}`: The j-th row of input variable with shape [1, D].
-    * :math:`W_{i-j}`: The (i-j)-th row of parameters with shape [1, D].
-
-    More details about row_conv please refer to the paper \
-    (http://www.cs.cmu.edu/~dyogatam/papers/wang+etal.iclrworkshop2016.pdf) and
-    the design document \
-    (https://github.com/PaddlePaddle/Paddle/issues/2228#issuecomment-303903645).
-
-    Args:
-        input (Variable): Input variable, a 2D LoDTensor with shape [T, D].
-        future_context_size (int): Future context size. Please note, the shape
-            of convolution kernel is [future_context_size + 1, D].
-        param_attr (ParamAttr): Attributes of parameters, including
-            name, initializer etc.
-        act (str): Non-linear activation to be applied to output variable.
-
-    Returns:
-        Variable: The output tensor with same shape as input tensor.
-
-    Examples:
-        .. code-block:: python
-
-            x = fluid.layers.data(name='x', shape=[16],
-                            dtype='float32', lod_level=1)
-            out = fluid.layers.row_conv(input=x, future_context_size=2)
-    """
-    helper = LayerHelper('row_conv', **locals())
-    dtype = helper.input_dtype()
-    filter_shape = [future_context_size + 1, input.shape[1]]
-    filter_param = helper.create_parameter(
-        attr=helper.param_attr, shape=filter_shape, dtype=dtype)
-    out = helper.create_tmp_variable(dtype)
-    helper.append_op(
-        type='row_conv',
-        inputs={'X': [input],
-                'Filter': [filter_param]},
-        outputs={'Out': [out]})
-    return helper.append_activation(out)
-=======
 def im2sequence(input, filter_size=1, stride=1, padding=0, name=None):
     """
     Extracts image patches from the input tensor to form a tensor of shape
@@ -2621,4 +2565,56 @@
             'paddings': padding,
         })
     return out
->>>>>>> 9609c17a
+
+
+def row_conv(input, future_context_size, param_attr=None, act=None):
+    """Row Conv Operator. This layer will apply lookahead convolution to
+    **input**. The input variable should be a 2D LoDTensor with shape [T, D].
+    Parameters with shape [future_context_size + 1, D] will be created. The math
+    equation of row convolution is as follows:
+
+    .. math::
+        Out_{i} = \sum_{j = i} ^ {i + \\tau} X_{j} \odot W_{i - j}
+
+    In the above equation:
+
+    * :math:`Out_{i}`: The i-th row of output variable with shape [1, D].
+    * :math:`\\tau`: Future context size.
+    * :math:`X_{j}`: The j-th row of input variable with shape [1, D].
+    * :math:`W_{i-j}`: The (i-j)-th row of parameters with shape [1, D].
+
+    More details about row_conv please refer to the paper \
+    (http://www.cs.cmu.edu/~dyogatam/papers/wang+etal.iclrworkshop2016.pdf) and
+    the design document \
+    (https://github.com/PaddlePaddle/Paddle/issues/2228#issuecomment-303903645).
+
+    Args:
+        input (Variable): Input variable, a 2D LoDTensor with shape [T, D].
+        future_context_size (int): Future context size. Please note, the shape
+            of convolution kernel is [future_context_size + 1, D].
+        param_attr (ParamAttr): Attributes of parameters, including
+            name, initializer etc.
+        act (str): Non-linear activation to be applied to output variable.
+
+    Returns:
+        Variable: The output tensor with same shape as input tensor.
+
+    Examples:
+        .. code-block:: python
+
+            x = fluid.layers.data(name='x', shape=[16],
+                            dtype='float32', lod_level=1)
+            out = fluid.layers.row_conv(input=x, future_context_size=2)
+    """
+    helper = LayerHelper('row_conv', **locals())
+    dtype = helper.input_dtype()
+    filter_shape = [future_context_size + 1, input.shape[1]]
+    filter_param = helper.create_parameter(
+        attr=helper.param_attr, shape=filter_shape, dtype=dtype)
+    out = helper.create_tmp_variable(dtype)
+    helper.append_op(
+        type='row_conv',
+        inputs={'X': [input],
+                'Filter': [filter_param]},
+        outputs={'Out': [out]})
+    return helper.append_activation(out)