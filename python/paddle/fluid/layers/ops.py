#   Copyright (c) 2018 PaddlePaddle Authors. All Rights Reserved.
#
# Licensed under the Apache License, Version 2.0 (the "License");
# you may not use this file except in compliance with the License.
# You may obtain a copy of the License at
#
#     http://www.apache.org/licenses/LICENSE-2.0
#
# Unless required by applicable law or agreed to in writing, software
# distributed under the License is distributed on an "AS IS" BASIS,
# WITHOUT WARRANTIES OR CONDITIONS OF ANY KIND, either express or implied.
# See the License for the specific language governing permissions and
# limitations under the License.

from __future__ import print_function
from .layer_function_generator import generate_layer_fn, generate_layer_fn_noattr

__activations_noattr__ = [
    'sigmoid',
    'logsigmoid',
    'exp',
    'tanh',
    'tanh_shrink',
    'sqrt',
    'abs',
    'ceil',
    'floor',
    'cos',
    'sin',
    'round',
    'reciprocal',
    'square',
    'softplus',
    'softsign',
]

__all__ = [
    'mean',
    'mul',
    'sigmoid_cross_entropy_with_logits',
    'clip',
    'clip_by_norm',
    'logical_and',
    'logical_or',
    'logical_xor',
    'logical_not',
    'uniform_random_batch_size_like',
    'gaussian_random',
    'sampling_id',
    'gaussian_random_batch_size_like',
    'sum',
    'slice',
    'shape',
    'maxout',
    'softshrink',
]

for _OP in set(__all__):
    globals()[_OP] = generate_layer_fn(_OP)

<<<<<<< HEAD
# It is a hot fix in some unittest using:
#   fluid.layers.scale(x=x, scale=10.0, out=out_var)
# e.g.: test_program_code.py, test_dist_train.py
globals()['_scale'] = generate_layer_fn('scale')
=======
__all__ += __activations_noattr__

for _OP in set(__activations_noattr__):
    globals()[_OP] = generate_layer_fn_noattr(_OP)
>>>>>>> a54c423e

__all__ += ["uniform_random"]

_uniform_random_ = generate_layer_fn('uniform_random')


def uniform_random(shape, dtype=None, min=None, max=None, seed=None):
    kwargs = dict()
    for name in locals():
        val = locals()[name]
        if val is not None:
            kwargs[name] = val
    return _uniform_random_(**kwargs)


uniform_random.__doc__ = _uniform_random_.__doc__ + """
Examples:

    >>> result = fluid.layers.uniform_random(shape=[32, 784])
"""

__all__ += ['hard_shrink']

_hard_shrink_ = generate_layer_fn('hard_shrink')


def hard_shrink(x, threshold=None):
    kwargs = dict()
    for name in locals():
        val = locals()[name]
        if val is not None:
            kwargs[name] = val
    return _hard_shrink_(**kwargs)


hard_shrink.__doc__ = _hard_shrink_.__doc__ + """
Examples:

    >>> data = fluid.layers.data(name="input", shape=[784])
    >>> result = fluid.layers.hard_shrink(x=data, threshold=0.3)
"""

__all__ += ['cumsum']

_cum_sum_ = generate_layer_fn('cumsum')


def cumsum(x, axis=None, exclusive=None, reverse=None):
    kwargs = dict()
    for name in locals():
        val = locals()[name]
        if val is not None:
            kwargs[name] = val

    return _cum_sum_(**kwargs)


cumsum.__doc__ = _cum_sum_.__doc__ + """
Examples:

    >>> data = fluid.layers.data(name="input", shape=[32, 784])
    >>> result = fluid.layers.cumsum(data, axis=0)
"""

__all__ += ['thresholded_relu']

_thresholded_relu_ = generate_layer_fn('thresholded_relu')


def thresholded_relu(x, threshold=None):
    kwargs = dict()
    for name in locals():
        val = locals()[name]
        if val is not None:
            kwargs[name] = val

    _thresholded_relu_(**kwargs)


thresholded_relu.__doc__ = _thresholded_relu_.__doc__ + """
Examples:

    >>> data = fluid.layers.data(name="input", shape=[1])
    >>> result = fluid.layers.thresholded_relu(data, threshold=0.4)
"""<|MERGE_RESOLUTION|>--- conflicted
+++ resolved
@@ -58,17 +58,15 @@
 for _OP in set(__all__):
     globals()[_OP] = generate_layer_fn(_OP)
 
-<<<<<<< HEAD
 # It is a hot fix in some unittest using:
 #   fluid.layers.scale(x=x, scale=10.0, out=out_var)
 # e.g.: test_program_code.py, test_dist_train.py
 globals()['_scale'] = generate_layer_fn('scale')
-=======
+
 __all__ += __activations_noattr__
 
 for _OP in set(__activations_noattr__):
     globals()[_OP] = generate_layer_fn_noattr(_OP)
->>>>>>> a54c423e
 
 __all__ += ["uniform_random"]
 
