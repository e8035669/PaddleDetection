--- conflicted
+++ resolved
@@ -61,15 +61,10 @@
 
 RUN pip install pre-commit 'ipython==5.3.0' && \
     pip install 'ipykernel==4.6.0' 'jupyter==1.0.0' && \
-<<<<<<< HEAD
-    pip install 'recordio>=0.1.0' && \
-    pip install opencv-python rarfile 'scipy>=0.19.0' 'nltk>=3.2.2'
-=======
     pip install opencv-python
 
 COPY ./python/requirements.txt /root/
 RUN pip install -r /root/requirements.txt
->>>>>>> 0e1b74ae
 
 # To fix https://github.com/PaddlePaddle/Paddle/issues/1954, we use
 # the solution in https://urllib3.readthedocs.io/en/latest/user-guide.html#ssl-py2
