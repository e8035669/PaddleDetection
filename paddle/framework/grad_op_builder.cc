/* Copyright (c) 2016 PaddlePaddle Authors. All Rights Reserve.

Licensed under the Apache License, Version 2.0 (the "License");
you may not use this file except in compliance with the License.
You may obtain a copy of the License at

    http://www.apache.org/licenses/LICENSE-2.0

Unless required by applicable law or agreed to in writing, software
distributed under the License is distributed on an "AS IS" BASIS,
WITHOpArgType::OUT WARRANTIES OR CONDITIONS OF ANY KOpArgType::IND, either
express or implied. See the License for the specific language governing
permissions and limitations under the License. */

#include "paddle/framework/grad_op_builder.h"
#include "paddle/framework/op_proto.pb.h"
#include "paddle/framework/op_registry.h"

namespace paddle {
namespace framework {

typedef std::vector<int> Ints;

enum class OpArgType { IN, OUT };

const Ints* AttrFormat(const AttributeMap& attrs, const std::string& key) {
  return (attrs.count(key) > 0) ? &boost::get<Ints>(attrs.at(key)) : nullptr;
}

Ints* AttrFormat(AttributeMap& attrs, const std::string& key) {
  return (attrs.count(key) > 0) ? &boost::get<Ints>(attrs.at(key)) : nullptr;
}

static void TransOpArg(const OperatorBase* src_op,
                       std::vector<std::string>& grad_inputs,
                       std::vector<std::string>& grad_outputs,
                       AttributeMap& grad_attrs,
                       std::unordered_map<std::string, int>& grad_idxs,
                       const std::string& src_type, const std::string& dst_type,
                       int& idx, bool is_grad) {
  const std::vector<std::string>& src_inout =
      (src_type == "input_format") ? src_op->inputs_ : src_op->outputs_;

  const std::vector<int>* src_format = AttrFormat(src_op->Attrs(), src_type);

  std::vector<std::string>& dst_inout =
<<<<<<< HEAD
      dst_type == OpArgType::IN ? dst_op->inputs_ : dst_op->outputs_;
  std::vector<int>* dst_format = GetOpFormat(dst_op, dst_type);
  const OpProto& proto = *(OpRegistry::op_info_map().at(src_op->type_).proto_);
=======
      (dst_type == "input_format") ? grad_inputs : grad_outputs;

  std::vector<int>* dst_format = AttrFormat(grad_attrs, dst_type);

  const OpProto& proto = OpRegistry::protos().at(src_op->type_);

>>>>>>> 452f3cc0
  const auto& src_arg_list =
      (src_type == "input_format") ? proto.inputs() : proto.outputs();

  for (const auto& arg : src_arg_list) {
    std::string src_name = arg.name();
    std::string dst_name = is_grad ? src_name + kGradVarSuffix : src_name;
    grad_idxs[dst_name] = idx++;
    int src_arg_idx = src_op->in_out_idxs_->at(src_name);
    int src_begin =
        src_format == nullptr ? src_arg_idx : src_format->at(src_arg_idx);
    int src_end = src_format == nullptr ? src_arg_idx + 1
                                        : src_format->at(src_arg_idx + 1);
    for (int i = src_begin; i < src_end; ++i) {
      std::string s =
          is_grad ? src_inout[i] + kGradVarSuffix
                  : (arg.ignore_gradient() ? kEmptyVarName : src_inout[i]);
      dst_inout.emplace_back(s);
    }
    if (dst_format != nullptr) {
      dst_format->push_back(dst_inout.size());
    }
  }
}

OperatorBase* BuildGradOp(const OperatorBase* op) {
<<<<<<< HEAD
  auto it = OpRegistry::op_info_map().find(op->type_);
  PADDLE_ENFORCE(it != OpRegistry::op_info_map().end(),
                 "'%s' has not been registered.", op->type_);
  std::string grad_op_type = it->second.grad_op_type_;
  PADDLE_ENFORCE(!grad_op_type.empty(), "'%s' has no gradient operator.",
                 op->type_);
  it = OpRegistry::op_info_map().find(grad_op_type);
  PADDLE_ENFORCE(it != OpRegistry::op_info_map().end(),
                 "'%s' has not been registered.", grad_op_type);
  OperatorBase* grad_op = it->second.creator_();
  grad_op->type_ = grad_op_type;
  grad_op->attrs_ = op->attrs_;
  grad_op->attrs_.erase("input_format");
  grad_op->attrs_.erase("output_format");
  if (GetOpFormat(op, OpArgType::IN) != nullptr) {
    grad_op->attrs_["output_format"] = std::vector<int>({0});
=======
  const std::string& grad_op_type = OpRegistry::grad_ops().at(op->Type());

  AttributeMap grad_attrs(op->Attrs());
  grad_attrs.erase("input_format");
  grad_attrs.erase("output_format");
  if (op->Attrs().count("input_format") > 0) {
    grad_attrs["output_format"] = std::vector<int>({0});
>>>>>>> 452f3cc0
  }
  if (op->Attrs().count("input_format") > 0 ||
      op->Attrs().count("output_format") > 0) {
    grad_attrs["input_format"] = std::vector<int>({0});
  }

  std::vector<std::string> grad_inputs, grad_outputs;

  using VarIndexMap = std::unordered_map<std::string, int>;
  VarIndexMap* grad_idxs = new VarIndexMap;
  int in_idx = 0;
  int out_idx = 0;
  TransOpArg(op, grad_inputs, grad_outputs, grad_attrs, *grad_idxs,
             "input_format", "input_format", in_idx, false);  // I
  TransOpArg(op, grad_inputs, grad_outputs, grad_attrs, *grad_idxs,
             "output_format", "input_format", in_idx, false);  // G
  TransOpArg(op, grad_inputs, grad_outputs, grad_attrs, *grad_idxs,
             "output_format", "input_format", in_idx, true);  // OG
  TransOpArg(op, grad_inputs, grad_outputs, grad_attrs, *grad_idxs,
             "input_format", "output_format", out_idx, true);  // IG

  OperatorBase* grad_op = OpRegistry::op_creators().at(grad_op_type)();

  grad_op->type_ = grad_op_type;
  grad_op->inputs_ = grad_inputs;
  grad_op->outputs_ = grad_outputs;
  grad_op->attrs_ = grad_attrs;
  grad_op->in_out_idxs_.reset(grad_idxs);

  return grad_op;
}

}  // namespace framework
}  // namespace paddle<|MERGE_RESOLUTION|>--- conflicted
+++ resolved
@@ -44,18 +44,12 @@
   const std::vector<int>* src_format = AttrFormat(src_op->Attrs(), src_type);
 
   std::vector<std::string>& dst_inout =
-<<<<<<< HEAD
-      dst_type == OpArgType::IN ? dst_op->inputs_ : dst_op->outputs_;
-  std::vector<int>* dst_format = GetOpFormat(dst_op, dst_type);
-  const OpProto& proto = *(OpRegistry::op_info_map().at(src_op->type_).proto_);
-=======
       (dst_type == "input_format") ? grad_inputs : grad_outputs;
 
   std::vector<int>* dst_format = AttrFormat(grad_attrs, dst_type);
 
-  const OpProto& proto = OpRegistry::protos().at(src_op->type_);
+  const OpProto& proto = *(OpRegistry::op_info_map().at(src_op->type_).proto_);
 
->>>>>>> 452f3cc0
   const auto& src_arg_list =
       (src_type == "input_format") ? proto.inputs() : proto.outputs();
 
@@ -81,32 +75,18 @@
 }
 
 OperatorBase* BuildGradOp(const OperatorBase* op) {
-<<<<<<< HEAD
   auto it = OpRegistry::op_info_map().find(op->type_);
   PADDLE_ENFORCE(it != OpRegistry::op_info_map().end(),
                  "'%s' has not been registered.", op->type_);
   std::string grad_op_type = it->second.grad_op_type_;
   PADDLE_ENFORCE(!grad_op_type.empty(), "'%s' has no gradient operator.",
                  op->type_);
-  it = OpRegistry::op_info_map().find(grad_op_type);
-  PADDLE_ENFORCE(it != OpRegistry::op_info_map().end(),
-                 "'%s' has not been registered.", grad_op_type);
-  OperatorBase* grad_op = it->second.creator_();
-  grad_op->type_ = grad_op_type;
-  grad_op->attrs_ = op->attrs_;
-  grad_op->attrs_.erase("input_format");
-  grad_op->attrs_.erase("output_format");
-  if (GetOpFormat(op, OpArgType::IN) != nullptr) {
-    grad_op->attrs_["output_format"] = std::vector<int>({0});
-=======
-  const std::string& grad_op_type = OpRegistry::grad_ops().at(op->Type());
 
   AttributeMap grad_attrs(op->Attrs());
   grad_attrs.erase("input_format");
   grad_attrs.erase("output_format");
   if (op->Attrs().count("input_format") > 0) {
     grad_attrs["output_format"] = std::vector<int>({0});
->>>>>>> 452f3cc0
   }
   if (op->Attrs().count("input_format") > 0 ||
       op->Attrs().count("output_format") > 0) {
@@ -128,7 +108,10 @@
   TransOpArg(op, grad_inputs, grad_outputs, grad_attrs, *grad_idxs,
              "input_format", "output_format", out_idx, true);  // IG
 
-  OperatorBase* grad_op = OpRegistry::op_creators().at(grad_op_type)();
+  it = OpRegistry::op_info_map().find(grad_op_type);
+  PADDLE_ENFORCE(it != OpRegistry::op_info_map().end(),
+                 "'%s' has not been registered.", grad_op_type);
+  OperatorBase* grad_op = it->second.creator_();
 
   grad_op->type_ = grad_op_type;
   grad_op->inputs_ = grad_inputs;
