--- conflicted
+++ resolved
@@ -269,37 +269,22 @@
     }
     return ret_values;
   });
-<<<<<<< HEAD
-  m.def("get_grad_op_desc",
-        [](const OpDescBind &op_desc,
-           const std::unordered_set<std::string> &no_grad_set,
-           const std::vector<BlockDescBind *> &grad_sub_block) {
-          std::unordered_map<std::string, std::string> grad_to_var;
-          std::vector<std::unique_ptr<OpDescBind>> grad_op_descs =
-=======
-  m.def("get_grad_op_descs",
-        [](const OpDesc &op_desc,
-           const std::unordered_set<std::string> &no_grad_set,
-           std::unordered_map<std::string, std::string> &grad_to_var,
-           const std::vector<BlockDesc *> &grad_sub_block) {
-          std::vector<std::unique_ptr<OpDesc>> grad_op_descs =
->>>>>>> 19f2475a
-              framework::OpInfoMap::Instance()
-                  .Get(op_desc.Type())
-                  .GradOpMaker()(op_desc, no_grad_set, &grad_to_var,
-                                 grad_sub_block);
-          std::vector<OpDesc *> grad_op_desc_ptrs(grad_op_descs.size());
-          std::transform(
-              grad_op_descs.begin(), grad_op_descs.end(),
-              grad_op_desc_ptrs.begin(),
-<<<<<<< HEAD
-              [](std::unique_ptr<OpDescBind> &p) { return p.release(); });
-          return std::make_pair(grad_op_desc_ptrs, grad_to_var);
-=======
-              [](std::unique_ptr<OpDesc> &p) { return p.release(); });
-          return grad_op_desc_ptrs;
->>>>>>> 19f2475a
-        });
+  m.def(
+      "get_grad_op_desc", [](const OpDesc &op_desc,
+                             const std::unordered_set<std::string> &no_grad_set,
+                             const std::vector<BlockDesc *> &grad_sub_block) {
+        std::unordered_map<std::string, std::string> grad_to_var;
+        std::vector<std::unique_ptr<OpDesc>> grad_op_descs =
+            framework::OpInfoMap::Instance()
+                .Get(op_desc.Type())
+                .GradOpMaker()(op_desc, no_grad_set, &grad_to_var,
+                               grad_sub_block);
+        std::vector<OpDesc *> grad_op_desc_ptrs(grad_op_descs.size());
+        std::transform(grad_op_descs.begin(), grad_op_descs.end(),
+                       grad_op_desc_ptrs.begin(),
+                       [](std::unique_ptr<OpDesc> &p) { return p.release(); });
+        return std::make_pair(grad_op_desc_ptrs, grad_to_var);
+      });
   m.def("prune", [](const ProgramDesc &origin,
                     const std::vector<std::array<size_t, 2>> &targets) {
     ProgramDesc prog_with_targets(origin);
