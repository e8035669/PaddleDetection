//   Copyright (c) 2018 PaddlePaddle Authors. All Rights Reserved.
//
// Licensed under the Apache License, Version 2.0 (the "License");
// you may not use this file except in compliance with the License.
// You may obtain a copy of the License at
//
//     http://www.apache.org/licenses/LICENSE-2.0
//
// Unless required by applicable law or agreed to in writing, software
// distributed under the License is distributed on an "AS IS" BASIS,
// WITHOUT WARRANTIES OR CONDITIONS OF ANY KIND, either express or implied.
// See the License for the specific language governing permissions and
// limitations under the License.
#include <algorithm>
#include <fstream>
#include <string>
#include <utility>
#include <vector>

#include "paddle/fluid/framework/details/all_reduce_op_handle.h"
#include "paddle/fluid/framework/details/broadcast_op_handle.h"
#include "paddle/fluid/framework/details/computation_op_handle.h"
#include "paddle/fluid/framework/details/data_balance_op_handle.h"
#include "paddle/fluid/framework/details/fused_broadcast_op_handle.h"
#include "paddle/fluid/framework/details/multi_devices_graph_pass.h"
#include "paddle/fluid/framework/details/reduce_op_handle.h"
#include "paddle/fluid/framework/details/rpc_op_handle.h"
#include "paddle/fluid/framework/details/scale_loss_grad_op_handle.h"
#include "paddle/fluid/framework/ir/graph_helper.h"
#include "paddle/fluid/framework/ir/node.h"
#include "paddle/fluid/framework/op_info.h"
#include "paddle/fluid/framework/scope.h"

namespace paddle {
namespace framework {
namespace details {

namespace {
// TODO(panyx0718): Clean this up as well.
// all operators. NOTE that even we use a vector here, the operators is
// unordered.
typedef std::vector<OpHandleBase *> GraphOps;
const char kGraphOps[] = "ops";

bool OpHaveRole(const ir::Node &node, const framework::OpRole &role) {
  return boost::get<int>(
             node.Op()->GetAttr(OpProtoAndCheckerMaker::OpRoleAttrName())) ==
         static_cast<int>(role);
}

void PolishGraphToSupportDataHazards(ir::Graph *graph) {
  for (auto &var_map : graph->Get<GraphVars>(kGraphVars)) {
    for (auto &name_pair : var_map) {
      if (name_pair.second.size() <= 1) {
        continue;
      }
      auto it_new = name_pair.second.rbegin();
      auto it_old = name_pair.second.rbegin();
      ++it_old;
      for (; it_old != name_pair.second.rend(); it_new = it_old, ++it_old) {
        OpHandleBase *write_op = (*it_new)->GeneratedOp();
        const auto &read_ops = (*it_old)->PendingOps();

        for (auto *read_op : read_ops) {
          // Manually add a dependency var from read_op to write_op;
          if (read_op == write_op) {
            // Read Write is the same op.
            continue;
          }
          bool has_dep = false;
          for (auto *r_out : read_op->Outputs()) {
            for (auto *w_in : write_op->Inputs()) {
              if (r_out->Node() == w_in->Node()) {
                has_dep = true;
                break;
              }
            }
          }
          if (has_dep) continue;

          auto *dep_var = new DummyVarHandle(graph->CreateControlDepVar());
          read_op->AddOutput(dep_var);
          write_op->AddInput(dep_var);
          graph->Get<GraphDepVars>(kGraphDepVars).emplace(dep_var);
        }
      }
    }
  }
}

VarHandle *CreateOrGetLatestVarHandle(ir::Graph *graph, ir::Node *node,
                                      const platform::Place &place,
                                      size_t place_offset) {
  auto &var_holders = graph->Get<GraphVars>(kGraphVars)[place_offset];
  auto &var_holder = var_holders[node->Name()];
  VarHandle *var = nullptr;
  if (var_holder.empty()) {
    if (node->Var()) {
      var = new VarHandle(graph->CreateVarNode(node->Var()), 0, place_offset,
                          node->Name(), place);
    } else {
      var = new VarHandle(
          graph->CreateEmptyNode(node->Name(), ir::Node::Type::kVariable), 0,
          place_offset, node->Name(), place);
    }
    var_holder.emplace_back(var);
  } else {
    var = *var_holder.rbegin();
  }
  return var;
}

void CreateOpOutput(ir::Graph *graph, OpHandleBase *op_handle,
                    ir::Node *new_node, const platform::Place &place,
                    size_t place_offset) {
  auto &vars =
      graph->Get<GraphVars>(kGraphVars)[place_offset][new_node->Name()];
  size_t version = vars.size();
  auto var =
      new VarHandle(new_node, version, place_offset, new_node->Name(), place);
  vars.emplace_back(var);
  op_handle->AddOutput(var);
}

void AddOutputToLeafOps(ir::Graph *graph) {
  for (auto &op : graph->Get<GraphOps>(kGraphOps)) {
    if (!op->Outputs().empty()) {
      continue;
    }
    auto *dummy_leaf = new DummyVarHandle(graph->CreateControlDepVar());
    graph->Get<GraphDepVars>(kGraphDepVars).emplace(dummy_leaf);
    op->AddOutput(dummy_leaf);
  }
}
}  // namespace

static const char kLossVarName[] = "loss_var_name";
static const char kPlaces[] = "places";
static const char kLocalScopes[] = "local_scopes";
static const char kStrategy[] = "strategy";
static const char kNumParallelDevices[] = "num_parallel_devices";

void MultiDevSSAGraphBuilder::Init() const {
  all_vars_.clear();
  balance_vars_.clear();

  loss_var_name_ = Get<const std::string>(kLossVarName);
  places_ = Get<const std::vector<platform::Place>>(kPlaces);
  local_scopes_ = Get<const std::vector<Scope *>>(kLocalScopes);
  strategy_ = Get<const BuildStrategy>(kStrategy);
#if defined(PADDLE_WITH_CUDA) && !defined(_WIN32)
  nccl_ctxs_ = &Get<platform::NCCLContextMap>("nccl_ctxs");
#endif

  balance_vars_.resize(places_.size(), 0);

  if (strategy_.enable_data_balance_ && places_.size() == 1) {
    LOG(WARNING) << "It is no need to enable data balance when there is only "
                    "one place. enable_data_balance is set to False.";
    strategy_.enable_data_balance_ = false;
  }
}

std::unique_ptr<ir::Graph> MultiDevSSAGraphBuilder::ApplyImpl(
    std::unique_ptr<ir::Graph> graph) const {
  Init();
  // Give the topology sort order and rebuild the graph structure.
  std::vector<ir::Node *> sorted_ops = ir::TopologySortOperations(*graph);

  if (strategy_.reduce_ == BuildStrategy::ReduceStrategy::kReduce) {
    sorted_ops = SortForReduceMode(sorted_ops);
  }

  auto nodes = graph->ReleaseNodes();
  ir::Graph &result = *graph;

  size_t num_parallel_devices = Get<size_t>(kNumParallelDevices);

  for (auto &node : nodes) {
    if (node->IsVar() && node->Var()) {
      all_vars_.emplace(node->Name(), node->Var());
    }
  }

  // We cannot invoke resize. It is a bug of GCC 4.8
  result.Set(kGraphVars, new GraphVars(places_.size()));
  result.Set(kGraphDepVars, new GraphDepVars);
  result.Set(kGraphOps, new GraphOps);

  std::vector<std::unordered_set<std::string>> bcast_var_name_set;
  bcast_var_name_set.resize(places_.size());

  bool is_forwarding = true;
  bool is_dist_train = false;

  std::unordered_map<std::string, int> sharded_var_device;

  for (ir::Node *node : sorted_ops) {
    if (OpHaveRole(*node, OpRole::kRPC)) {
      int op_dev_id = CreateRPCOp(&result, node, &sharded_var_device);
      PADDLE_ENFORCE(op_dev_id != -1,
                     "Can not schedule the RPC operator to the right place.");
      if (node->Op()->Type() == "recv") {
        auto recv_vars_attr =
            boost::get<std::vector<std::string>>(node->Op()->GetNullableAttr(
                OpProtoAndCheckerMaker::OpRoleVarAttrName()));
        PADDLE_ENFORCE(recv_vars_attr.size() == 2UL);  // [parameter, gradient]
        if (recv_vars_attr[0].find(".block") == std::string::npos) {
          bcast_var_name_set[op_dev_id].emplace(recv_vars_attr[0]);
        }
      }
      is_dist_train = true;
    } else if (OpHaveRole(*node, OpRole::kDist)) {
      int op_dev_id = CreateDistTrainOp(&result, node, &sharded_var_device);
      if (node->Op()->Type() == "concat") {
        auto origin_param_name = node->Op()->OutputArgumentNames()[0];
        bcast_var_name_set[op_dev_id].emplace(origin_param_name);
      }
    } else if (IsScaleLossOp(node)) {
      // user can customize loss@grad if not use_default_grad_scale_
      if (strategy_.gradient_scale_ !=
          BuildStrategy::GradientScaleStrategy::kCustomized) {
        // TODO(paddle-dev): Why is there no input for this op_handle?
        auto loss_grad_name = node->Op()->OutputArgumentNames()[0];
        auto out_dtype = all_vars_.at(loss_grad_name)->GetDataType();
        CreateScaleLossGradOp(&result, loss_grad_name, node->outputs[0],
                              out_dtype);
      }
      // This assumes the backward generating code will ensure IsScaleLossOp
      // is true only for the op that scale the final scalar loss.
      // It also assumes backward op will always follow the forward op in
      // the block.
      is_forwarding = false;
    } else {
      int op_dev_id = GetOpDeviceID(node, sharded_var_device);
      if (op_dev_id != -1) {  // This op only runs on one specific device.
        CreateComputationalOp(&result, node, op_dev_id);
        for (ir::Node *n : node->outputs) {
          sharded_var_device.emplace(n->Name(), op_dev_id);
        }
      } else {
        // This op runs on all devices, and its output may have parameter's
        // gradients.
        // TODO(paddle-dev): Why is so special about "read" op?
        if (node->Op()->Type() == "read" && strategy_.enable_data_balance_) {
          node->Op()->SetAttr("throw_eof_exp", false);
          CreateComputationalOps(&result, node, places_.size());
          const auto &data_var_names = node->Op()->Output("Out");
          InsertDataBalanceOp(&result, data_var_names);
        } else {
          CreateComputationalOps(&result, node, places_.size());
        }

<<<<<<< HEAD
        if (!is_forwarding && num_parallel_devices > 1) {
=======
        if (!is_forwarding && (places_.size() > 1 || num_trainers > 1)) {
          bool is_bk_op =
              static_cast<bool>(boost::get<int>(node->Op()->GetAttr(
                                    OpProtoAndCheckerMaker::OpRoleAttrName())) &
                                static_cast<int>(OpRole::kBackward));
          if (!is_bk_op) continue;
>>>>>>> 4048cfa9
          // Currently, we assume that once gradient is generated, it can be
          // broadcast, and each gradient is only broadcast once.
          try {
            auto backward_vars = boost::get<std::vector<std::string>>(
                node->Op()->GetNullableAttr(
                    OpProtoAndCheckerMaker::OpRoleVarAttrName()));

            PADDLE_ENFORCE_EQ(backward_vars.size() % 2, 0);

            for (size_t i = 0; i < backward_vars.size(); i += 2) {
              auto &p_name = backward_vars[i];
              auto &g_name = backward_vars[i + 1];
              VLOG(10) << "Bcast " << g_name << " for parameter " << p_name;
              size_t cur_device_id = -1;
              switch (strategy_.reduce_) {
                case BuildStrategy::ReduceStrategy::kReduce:
                  cur_device_id = GetAppropriateDeviceID({g_name});
                  CreateReduceOp(&result, g_name, cur_device_id);
                  sharded_var_device.emplace(g_name, cur_device_id);
                  if (!is_dist_train) {
                    bcast_var_name_set[cur_device_id].emplace(p_name);
                  }
                  break;
                case BuildStrategy::ReduceStrategy::kAllReduce:
                  if (IsSparseGradient(g_name)) {
                    CreateReduceOp(&result, g_name, 0);
                    CreateBroadcastOp(&result, g_name, 0);
                  } else {
                    InsertAllReduceOp(&result, g_name);
                  }
                  break;
                default:
                  LOG(FATAL) << "Unknown reduce strategy ";
                  break;
              }
            }
          } catch (boost::bad_get e) {
          }
        }
      }
    }
  }
  bool use_gpu = false;
#if defined(PADDLE_WITH_CUDA) && !defined(_WIN32)
  use_gpu = nccl_ctxs_ != nullptr;
#endif

  // Insert broadcast operators principle:
  // 1. Broadcast optimized parameters in Reduce strategy;
  // 2. No need broadcast optimized parameters in AllReduce strategy because of
  //    the optimization sub-graph would be run on every GPU;
  // 3. Allways broadcast received parameters in Distribute Training.
  if ((use_gpu &&
       strategy_.reduce_ == BuildStrategy::ReduceStrategy::kReduce) ||
      is_dist_train) {
    if (strategy_.fuse_broadcast_op_) {
      CreateFusedBroadcastOp(&result, bcast_var_name_set);
    } else {
      for (size_t dev_id = 0; dev_id < bcast_var_name_set.size(); ++dev_id) {
        auto &to_bcast_set = bcast_var_name_set[dev_id];
        for (auto &bcast_name : to_bcast_set) {
          CreateBroadcastOp(&result, bcast_name, dev_id);
        }
      }
    }
  }
  /*
  Dependency graph has been constructed. However, there are still data
  hazards need to be handled.
 */
  PolishGraphToSupportDataHazards(&result);

  /*
   * Only variables should be the leaves of graph.
   */
  AddOutputToLeafOps(&result);
  result.Erase<GraphOps>(kGraphOps);
  return graph;
}

std::vector<ir::Node *> MultiDevSSAGraphBuilder::SortForReduceMode(
    const std::vector<ir::Node *> &topo_ops) const {
  std::unordered_map<std::string, int> sharded_var_device;
  std::vector<ir::Node *> sorted_ops;
  std::unordered_map<std::string, std::vector<ir::Node *>> delayed_op;
  sorted_ops.reserve(topo_ops.size());

  auto insert_delayed_op = [&](const std::string &var_name, int dev_id) {
    sharded_var_device.emplace(var_name, dev_id);
    if (delayed_op.count(var_name)) {
      auto &ops = delayed_op.at(var_name);
      sorted_ops.insert(sorted_ops.end(), ops.begin(), ops.end());
      delayed_op.at(var_name).clear();
    }
  };

  for (ir::Node *node : topo_ops) {
    int op_dev_id = GetOpDeviceID(node, sharded_var_device, &delayed_op);
    if (op_dev_id > -1) {
      // This op only runs on one specific device.
      sorted_ops.emplace_back(node);
      for (ir::Node *n : node->outputs) {
        insert_delayed_op(n->Name(), op_dev_id);
      }
    } else if (op_dev_id == -1) {
      // This op runs on all devices, and its output may have parameter's
      // gradients.
      sorted_ops.emplace_back(node);
      bool is_bk_op =
          static_cast<bool>(boost::get<int>(node->Op()->GetAttr(
                                OpProtoAndCheckerMaker::OpRoleAttrName())) &
                            static_cast<int>(OpRole::kBackward));
      if (!is_bk_op) continue;
      // Currently, we assume that once gradient is generated, it can be
      // broadcast, and each gradient is only broadcast once.
      std::vector<std::string> backward_vars;
      try {
        backward_vars =
            boost::get<std::vector<std::string>>(node->Op()->GetNullableAttr(
                OpProtoAndCheckerMaker::OpRoleVarAttrName()));
      } catch (boost::bad_get e) {
      }
      PADDLE_ENFORCE_EQ(backward_vars.size() % 2, 0);

      for (size_t i = 0; i < backward_vars.size(); i += 2) {
        auto &g_name = backward_vars[i + 1];
        size_t cur_device_id = GetAppropriateDeviceID({g_name});
        insert_delayed_op(g_name, static_cast<int>(cur_device_id));
      }
    } else if (op_dev_id == -2) {
      // The Op on which the Op depends has not yet been generated.
    }
  }

  PADDLE_ENFORCE_EQ(sorted_ops.size(), topo_ops.size());
  return sorted_ops;
}

void MultiDevSSAGraphBuilder::CreateOpHandleIOs(ir::Graph *result,
                                                ir::Node *node,
                                                size_t place_id) const {
  auto p = places_[place_id];
  auto *op_handle = result->Get<GraphOps>(kGraphOps).back();
  op_handle->SetDeviceContext(p,
                              platform::DeviceContextPool::Instance().Get(p));

  for (ir::Node *input : node->inputs) {
    VarHandle *var = CreateOrGetLatestVarHandle(result, input, p, place_id);
    op_handle->AddInput(var);
  }

  for (ir::Node *output : node->outputs) {
    ir::Node *new_node = nullptr;
    if (output->Var()) {
      new_node = result->CreateVarNode(output->Var());
    } else {
      new_node =
          result->CreateEmptyNode(output->Name(), ir::Node::Type::kVariable);
    }
    CreateOpOutput(result, op_handle, new_node, p, place_id);
  }
}

size_t MultiDevSSAGraphBuilder::GetAppropriateDeviceID(
    const std::vector<std::string> &var_names) const {
  int64_t numel_sum = 0;
  for (auto var_name : var_names) {
    if (all_vars_.find(var_name) == all_vars_.end()) continue;
    auto var_desc = all_vars_.at(var_name);
    PADDLE_ENFORCE_NOT_NULL(var_desc);
    auto dim = framework::make_ddim(var_desc->GetShape());
    int64_t numel = framework::product(dim);
    PADDLE_ENFORCE_GT(numel, 0);
    numel_sum += numel;
  }

  auto smallest =
      std::min_element(std::begin(balance_vars_), std::end(balance_vars_));
  size_t dev_id =
      static_cast<size_t>(std::distance(std::begin(balance_vars_), smallest));
  balance_vars_[dev_id] += numel_sum;
  return dev_id;
}

void MultiDevSSAGraphBuilder::SetCommunicationContext(
    OpHandleBase *op_handle, const platform::Place &p) const {
#if defined(PADDLE_WITH_CUDA) && !defined(_WIN32)
  if (nccl_ctxs_ == nullptr) {
    op_handle->SetDeviceContext(p,
                                platform::DeviceContextPool::Instance().Get(p));
  }
#else
  op_handle->SetDeviceContext(p,
                              platform::DeviceContextPool::Instance().Get(p));
#endif
}

void MultiDevSSAGraphBuilder::CreateBroadcastOp(ir::Graph *result,
                                                const std::string &p_name,
                                                size_t src_dev_id) const {
#if defined(PADDLE_WITH_CUDA) && !defined(_WIN32)
  auto *op_handle = new BroadcastOpHandle(
      result->CreateEmptyNode("broadcast", ir::Node::Type::kOperation),
      local_scopes_, places_, nccl_ctxs_);
#else
  auto *op_handle = new BroadcastOpHandle(
      result->CreateEmptyNode("broadcast", ir::Node::Type::kOperation),
      local_scopes_, places_);
#endif
  result->Get<GraphOps>(kGraphOps).emplace_back(op_handle);

  auto *in =
      result->Get<GraphVars>(kGraphVars).at(src_dev_id).at(p_name).back();
  op_handle->AddInput(in);

  for (size_t i = 0; i < places_.size(); ++i) {
    auto &p = places_[i];
    SetCommunicationContext(op_handle, p);
    auto &vars = result->Get<GraphVars>(kGraphVars).at(i).at(p_name);
    auto *out_var = new VarHandle(
        result->CreateEmptyNode(p_name, ir::Node::Type::kVariable), vars.size(),
        i, p_name, p);
    vars.emplace_back(out_var);
    op_handle->AddOutput(out_var);
  }
}

void MultiDevSSAGraphBuilder::CreateFusedBroadcastOp(
    ir::Graph *result,
    const std::vector<std::unordered_set<std::string>> &bcast_varnames) const {
#if defined(PADDLE_WITH_CUDA) && !defined(_WIN32)
  auto *op_handle = new FusedBroadcastOpHandle(
      result->CreateEmptyNode("fused_broadcast", ir::Node::Type::kOperation),
      local_scopes_, places_, nccl_ctxs_);
#else
  auto *op_handle = new FusedBroadcastOpHandle(
      result->CreateEmptyNode("fused_broadcast", ir::Node::Type::kOperation),
      local_scopes_, places_);
#endif
  result->Get<GraphOps>(kGraphOps).emplace_back(op_handle);

  for (size_t i = 0; i < places_.size(); ++i) {
    auto &p = places_[i];
    SetCommunicationContext(op_handle, p);
  }

  for (size_t dev_id = 0; dev_id < bcast_varnames.size(); ++dev_id) {
    for (auto &p_name : bcast_varnames[dev_id]) {
      auto *in =
          result->Get<GraphVars>(kGraphVars).at(dev_id).at(p_name).back();
      op_handle->AddInput(in);
      for (size_t out_dev_id = 0; out_dev_id < places_.size(); ++out_dev_id) {
        auto &p = places_[out_dev_id];
        auto &vars =
            result->Get<GraphVars>(kGraphVars).at(out_dev_id).at(p_name);
        auto *out_var = new VarHandle(
            result->CreateEmptyNode(p_name, ir::Node::Type::kVariable),
            vars.size(), out_dev_id, p_name, p);
        vars.emplace_back(out_var);
        op_handle->AddOutput(out_var);
      }
    }
  }
}

void MultiDevSSAGraphBuilder::CreateComputationalOp(ir::Graph *result,
                                                    ir::Node *node,
                                                    int dev_id) const {
  result->Get<GraphOps>(kGraphOps).emplace_back(
      new ComputationOpHandle(result->CreateOpNode(node->Op()),
                              local_scopes_[dev_id], places_[dev_id], dev_id));
  CreateOpHandleIOs(result, node, dev_id);
}

void MultiDevSSAGraphBuilder::InsertAllReduceOp(ir::Graph *result,
                                                const std::string &og) const {
#if defined(PADDLE_WITH_CUDA) && !defined(_WIN32)
  result->Get<GraphOps>(kGraphOps).emplace_back(new AllReduceOpHandle(
      result->CreateEmptyNode("allreduce", ir::Node::Type::kOperation),
      local_scopes_, places_, nccl_ctxs_));
#else
  result->Get<GraphOps>(kGraphOps).emplace_back(new AllReduceOpHandle(
      result->CreateEmptyNode("allreduce", ir::Node::Type::kOperation),
      local_scopes_, places_));
#endif
  auto *op_handle = result->Get<GraphOps>(kGraphOps).back();

  for (size_t i = 0; i < places_.size(); ++i) {
    auto &p = places_[i];
    SetCommunicationContext(op_handle, p);
    auto &vars = result->Get<GraphVars>(kGraphVars)[i][og];
    PADDLE_ENFORCE(!vars.empty());
    auto &prev_grad = vars.back();
    op_handle->AddInput(prev_grad);

    auto var =
        new VarHandle(result->CreateEmptyNode(og, ir::Node::Type::kVariable),
                      vars.size(), i, og, p);
    vars.emplace_back(var);
    op_handle->AddOutput(var);
  }
}

void MultiDevSSAGraphBuilder::InsertDataBalanceOp(
    ir::Graph *result, const std::vector<std::string> &datas) const {
#if defined(PADDLE_WITH_CUDA) && !defined(_WIN32)
  result->Get<GraphOps>(kGraphOps).emplace_back(new DataBalanceOpHandle(
      result->CreateEmptyNode("data_balance", ir::Node::Type::kOperation),
      local_scopes_, places_, nccl_ctxs_));
#else
  result->Get<GraphOps>(kGraphOps).emplace_back(new DataBalanceOpHandle(
      result->CreateEmptyNode("data_balance", ir::Node::Type::kOperation),
      local_scopes_, places_));
#endif
  auto *op_handle = result->Get<GraphOps>(kGraphOps).back();
  for (size_t i = 0; i < places_.size(); ++i) {
    auto &p = places_[i];
    SetCommunicationContext(op_handle, p);
    for (const std::string &d_name : datas) {
      auto &vars = result->Get<GraphVars>(kGraphVars)[i][d_name];
      PADDLE_ENFORCE(!vars.empty());
      op_handle->AddInput(vars.back());
      auto var = new VarHandle(
          result->CreateEmptyNode(d_name, ir::Node::Type::kVariable),
          vars.size(), i, d_name, p);
      vars.emplace_back(var);
      op_handle->AddOutput(var);
    }
  }
}

int MultiDevSSAGraphBuilder::GetOpDeviceID(
    ir::Node *node,
    const std::unordered_map<std::string, int> &sharded_var_device,
    std::unordered_map<std::string, std::vector<ir::Node *>> *delay_ops) const {
  if (strategy_.reduce_ != BuildStrategy::ReduceStrategy::kReduce) {
    return -1;
  }

  if (!OpHaveRole(*node, framework::OpRole::kOptimize)) {
    return -1;
  }

  auto param_grad = boost::get<std::vector<std::string>>(
      node->Op()->GetAttr(OpProtoAndCheckerMaker::OpRoleVarAttrName()));

  PADDLE_ENFORCE_EQ(param_grad.size(), 2U);
  int dev_id = GetVarDeviceID(param_grad[1], sharded_var_device);

  if (dev_id == -1) {
    (*delay_ops)[param_grad[1]].push_back(node);
    return -2;
  }
  return dev_id;
}

int MultiDevSSAGraphBuilder::GetOpDeviceID(
    ir::Node *node,
    const std::unordered_map<std::string, int> &sharded_var_device) const {
  if (strategy_.reduce_ != BuildStrategy::ReduceStrategy::kReduce) {
    return -1;
  }

  if (!OpHaveRole(*node, framework::OpRole::kOptimize)) {
    return -1;
  }
  auto param_grad = boost::get<std::vector<std::string>>(
      node->Op()->GetAttr(OpProtoAndCheckerMaker::OpRoleVarAttrName()));

  PADDLE_ENFORCE_EQ(param_grad.size(), 2U);
  int dev_id = GetVarDeviceID(param_grad[1], sharded_var_device);
  PADDLE_ENFORCE_NE(dev_id, -1, "dev_id should not be -1.[%s, %s, %s]",
                    node->Op()->Type(), param_grad[0], param_grad[1]);
  return dev_id;
}

int MultiDevSSAGraphBuilder::GetVarDeviceID(
    const std::string &varname,
    const std::unordered_map<std::string, int> &sharded_var_device) const {
  auto got = sharded_var_device.find(varname);
  if (got == sharded_var_device.end()) {
    auto pos = varname.find(framework::kNewGradSuffix);
    if (pos != std::string::npos) {
      got = sharded_var_device.find(varname.substr(0, pos));
    }
  }
  return got == sharded_var_device.end() ? -1 : got->second;
}

void MultiDevSSAGraphBuilder::CreateScaleLossGradOp(
    ir::Graph *result, const std::string &loss_grad_name,
    ir::Node *out_var_node, proto::VarType::Type dtype) const {
  size_t num_parallel_devices = Get<size_t>("num_parallel_devices");
  for (size_t i = 0; i < places_.size(); ++i) {
    // Insert ScaleCost OpHandle
    auto *dev_ctx = platform::DeviceContextPool::Instance().Get(places_[i]);
    auto *op_handle = new ScaleLossGradOpHandle(
        result->CreateEmptyNode("scale_loss_grad", ir::Node::Type::kOperation),
        num_parallel_devices, local_scopes_[i], places_[i], dev_ctx, dtype);
    result->Get<GraphOps>(kGraphOps).emplace_back(op_handle);

    // FIXME: Currently ScaleLossGradOp only use device_count as scale
    // factor. So it does not depend on any other operators.
    // VarHandle *loss = GetVarHandle(loss_var_name, place);
    // loss->pending_ops_.emplace_back(op_handle);
    // op_handle->inputs_.emplace_back(loss);

    CreateOpOutput(result, op_handle,
                   result->CreateVarNode(out_var_node->Var()), places_[i], i);
  }
}

void MultiDevSSAGraphBuilder::CreateComputationalOps(ir::Graph *result,
                                                     ir::Node *node,
                                                     size_t num_places) const {
  for (size_t scope_idx = 0; scope_idx < num_places; ++scope_idx) {
    auto p = places_[scope_idx];
    auto s = local_scopes_[scope_idx];
    result->Get<GraphOps>(kGraphOps).emplace_back(new ComputationOpHandle(
        result->CreateOpNode(node->Op()), s, p, scope_idx));
    CreateOpHandleIOs(result, node, scope_idx);
  }
}

VarHandle *MultiDevSSAGraphBuilder::CreateReduceOp(ir::Graph *result,
                                                   const std::string &og,
                                                   int dst_dev_id) const {
#if defined(PADDLE_WITH_CUDA) && !defined(_WIN32)
  result->Get<GraphOps>(kGraphOps).emplace_back(new ReduceOpHandle(
      result->CreateEmptyNode("reduce", ir::Node::Type::kOperation),
      local_scopes_, places_, nccl_ctxs_));
#else
  result->Get<GraphOps>(kGraphOps).emplace_back(new ReduceOpHandle(
      result->CreateEmptyNode("reduce", ir::Node::Type::kOperation),
      local_scopes_, places_));
#endif
  auto *op_handle = result->Get<GraphOps>(kGraphOps).back();

  for (size_t i = 0; i < places_.size(); ++i) {
    auto &p = places_[i];
    SetCommunicationContext(op_handle, p);
    auto &vars = result->Get<GraphVars>(kGraphVars)[i][og];
    PADDLE_ENFORCE(!vars.empty());
    auto &prev_grad = vars.back();
    op_handle->AddInput(prev_grad);
  }
  auto &vars = result->Get<GraphVars>(kGraphVars)[dst_dev_id][og];
  auto var =
      new VarHandle(result->CreateEmptyNode(og, ir::Node::Type::kVariable),
                    vars.size(), dst_dev_id, og, places_[dst_dev_id]);
  vars.emplace_back(var);
  op_handle->AddOutput(var);
  return var;
}

int MultiDevSSAGraphBuilder::CreateDistTrainOp(
    ir::Graph *result, ir::Node *node,
    std::unordered_map<std::string, int> *sharded_var_device) const {
  int op_dev_id = -1;
  std::vector<std::string> input_var_names;
  std::vector<std::string> output_var_names;
  for (ir::Node *input : node->inputs) {
    input_var_names.push_back(input->Name());
  }
  for (ir::Node *output : node->outputs) {
    output_var_names.push_back(output->Name());
  }

  if (node->Op()->Type() == "split_byref" ||
      node->Op()->Type() == "split_selected_rows" ||
      node->Op()->Type() == "split_ids") {
    // TODO(paddle-dev): getting the first var is not safe.
    op_dev_id = GetVarDeviceID(input_var_names[0], *sharded_var_device);
    if (strategy_.reduce_ == BuildStrategy::ReduceStrategy::kAllReduce) {
      op_dev_id = GetAppropriateDeviceID(input_var_names);
      for (auto &varname : input_var_names) {
        sharded_var_device->emplace(varname, op_dev_id);
      }
    }
    for (auto &varname : output_var_names) {
      sharded_var_device->emplace(varname, op_dev_id);
    }
  } else if (node->Op()->Type() == "concat") {
    op_dev_id = GetVarDeviceID(input_var_names[0], *sharded_var_device);
    for (auto &varname : output_var_names) {
      sharded_var_device->emplace(varname, op_dev_id);
    }
  } else {
    LOG(ERROR) << "got unexpected dist op: " << node->Op()->Type();
    PADDLE_THROW(
        "the distribute training related op should be in [split_byref, "
        "concat].");
  }

  PADDLE_ENFORCE(op_dev_id != -1,
                 "can not find right place for distributed op: %s",
                 node->Op()->Type());

  CreateComputationalOp(result, node, op_dev_id);
  return op_dev_id;
}

void SetOpInputsAllPlaces(ir::Graph *result, ir::Node *node, int num_places) {
  auto *op_handle = result->Get<GraphOps>(kGraphOps).back();
  for (ir::Node *input : node->inputs) {
    VarHandle *var = nullptr;
    for (int place_offset = 0; place_offset < num_places; ++place_offset) {
      auto &var_holders = result->Get<GraphVars>(kGraphVars)[place_offset];
      auto &var_holder = var_holders[input->Name()];
      if (!var_holder.empty()) {
        var = *var_holder.rbegin();
        op_handle->AddInput(var);
      }
    }
  }
}

// Create RPC related op handles that connects its in ops and out ops.
int MultiDevSSAGraphBuilder::CreateRPCOp(
    ir::Graph *result, ir::Node *node,
    std::unordered_map<std::string, int> *sharded_var_device) const {
  int op_dev_id = -1;
  if (node->Op()->Type() == "send") {
    // TODO(paddle-dev): getting the first var is not safe.
    op_dev_id = GetVarDeviceID(node->inputs[0]->Name(), *sharded_var_device);
    PADDLE_ENFORCE(!ir::IsControlDepVar(*node->inputs[0]),
                   "This hack no longer holds, please fix.");
    // the variable name which contains .block means it was splited by
    // split_byref op
    if (strategy_.reduce_ == BuildStrategy::ReduceStrategy::kAllReduce &&
        node->inputs[0]->Name().find(".block") == std::string::npos) {
      std::vector<std::string> input_var_names;
      for (ir::Node *n : node->inputs) {
        input_var_names.push_back(n->Name());
      }
      auto send_param_grad = boost::get<std::vector<std::string>>(
          node->Op()->GetAttr(OpProtoAndCheckerMaker::OpRoleVarAttrName()));
      PADDLE_ENFORCE_EQ(send_param_grad.size(), 2U);
      op_dev_id = GetAppropriateDeviceID({send_param_grad[1]});
      VLOG(10) << "send grad " << input_var_names[0] << " origin "
               << send_param_grad[1] << " place: " << op_dev_id;
      for (auto &varname : input_var_names) {
        sharded_var_device->emplace(varname, op_dev_id);
      }
      sharded_var_device->emplace(send_param_grad[1], op_dev_id);
    }
  } else if (node->Op()->Type() == "recv") {
    std::vector<std::string> output_var_names;
    for (ir::Node *n : node->outputs) {
      output_var_names.push_back(n->Name());
    }
    auto recv_param_grad = boost::get<std::vector<std::string>>(
        node->Op()->GetAttr(OpProtoAndCheckerMaker::OpRoleVarAttrName()));
    if (recv_param_grad.size() == 2U) {
      op_dev_id = GetVarDeviceID(recv_param_grad[1], *sharded_var_device);
      VLOG(10) << "recv param " << recv_param_grad[0]
               << " get grad place: " << recv_param_grad[1]
               << " place: " << op_dev_id;
    } else {
      op_dev_id = GetAppropriateDeviceID(output_var_names);
    }
    for (auto &varname : output_var_names) {
      sharded_var_device->emplace(varname, op_dev_id);
    }
  } else {
    // send_barrier, fetch_barrier will run on place 0;
    op_dev_id = 0;
  }

  PADDLE_ENFORCE(op_dev_id != -1, "can not find the right place for rpc op: %s",
                 node->Op()->Type());
  result->Get<GraphOps>(kGraphOps).emplace_back(new RPCOpHandle(
      result->CreateOpNode(node->Op()), *node->Op(), local_scopes_[op_dev_id],
      node->Op()->Type(), places_[op_dev_id]));

  if (node->Op()->Type() == "send") {
    CreateOpHandleIOs(result, node, op_dev_id);
  } else {
    // send_barrier, recv, fetch_barrier's inputs are deps var, get them from
    // all places
    auto p = places_[op_dev_id];
    auto *op_handle = result->Get<GraphOps>(kGraphOps).back();
    op_handle->SetDeviceContext(p,
                                platform::DeviceContextPool::Instance().Get(p));

    SetOpInputsAllPlaces(result, node, places_.size());
    for (ir::Node *output : node->outputs) {
      int outvar_dev_id = op_dev_id;
      if (node->Op()->Type() == "fetch_barrier") {
        outvar_dev_id = GetVarDeviceID(output->Name(), *sharded_var_device);
        PADDLE_ENFORCE_NE(outvar_dev_id, -1, "output name %s", output->Name());
      }
      p = places_[outvar_dev_id];
      ir::Node *new_node = nullptr;
      if (output->Var()) {
        new_node = result->CreateVarNode(output->Var());
      } else {
        new_node =
            result->CreateEmptyNode(output->Name(), ir::Node::Type::kVariable);
      }
      CreateOpOutput(result, op_handle, new_node, p, outvar_dev_id);
    }
  }
  return op_dev_id;
}

bool MultiDevSSAGraphBuilder::IsSparseGradient(const std::string &og) const {
  PADDLE_ENFORCE(all_vars_.count(og) != 0);
  if (all_vars_.at(og)->GetType() == proto::VarType::SELECTED_ROWS) {
    return true;
  }
  return false;
}

bool MultiDevSSAGraphBuilder::IsScaleLossOp(ir::Node *node) const {
  return boost::get<int>(
             node->Op()->GetAttr(OpProtoAndCheckerMaker::OpRoleAttrName())) ==
             (static_cast<int>(OpRole::kBackward) |
              static_cast<int>(OpRole::kLoss)) &&
         !loss_var_name_.empty();  // If loss_var is empty. This is test mode
}
}  // namespace details
}  // namespace framework
}  // namespace paddle

REGISTER_PASS(multi_devices_pass,
              paddle::framework::details::MultiDevSSAGraphBuilder)
    .RequirePassAttr(paddle::framework::details::kLossVarName)
    .RequirePassAttr(paddle::framework::details::kPlaces)
    .RequirePassAttr(paddle::framework::details::kLocalScopes)
    .RequirePassAttr(paddle::framework::details::kStrategy)
    .RequirePassAttr(paddle::framework::details::kNumParallelDevices);<|MERGE_RESOLUTION|>--- conflicted
+++ resolved
@@ -251,16 +251,12 @@
           CreateComputationalOps(&result, node, places_.size());
         }
 
-<<<<<<< HEAD
-        if (!is_forwarding && num_parallel_devices > 1) {
-=======
-        if (!is_forwarding && (places_.size() > 1 || num_trainers > 1)) {
+        if (!is_forwarding && num_parallel_devices > 1UL) {
           bool is_bk_op =
               static_cast<bool>(boost::get<int>(node->Op()->GetAttr(
                                     OpProtoAndCheckerMaker::OpRoleAttrName())) &
                                 static_cast<int>(OpRole::kBackward));
           if (!is_bk_op) continue;
->>>>>>> 4048cfa9
           // Currently, we assume that once gradient is generated, it can be
           // broadcast, and each gradient is only broadcast once.
           try {
