--- conflicted
+++ resolved
@@ -120,13 +120,10 @@
 
  private:
   BuildStrategy strategy_;
-<<<<<<< HEAD
   mutable std::unordered_map<std::string, int> remote_vars_devices_;
-=======
 
   void SetCommunicationContext(OpHandleBase *op_handle,
                                const platform::Place &p) const;
->>>>>>> 19fd0717
 };
 }  // namespace details
 }  // namespace framework
