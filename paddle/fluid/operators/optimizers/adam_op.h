/* Copyright (c) 2016 PaddlePaddle Authors. All Rights Reserved.

Licensed under the Apache License, Version 2.0 (the "License");
you may not use this file except in compliance with the License.
You may obtain a copy of the License at

    http://www.apache.org/licenses/LICENSE-2.0

Unless required by applicable law or agreed to in writing, software
distributed under the License is distributed on an "AS IS" BASIS,
WITHOUT WARRANTIES OR CONDITIONS OF ANY KIND, either express or implied.
See the License for the specific language governing permissions and
limitations under the License. */

#pragma once
#include <math.h>  // for sqrt in CPU and CUDA
#include <Eigen/Dense>
#include <vector>
#include "paddle/fluid/framework/op_registry.h"
#include "paddle/fluid/framework/threadpool.h"
#include "paddle/fluid/operators/detail/safe_ref.h"
#include "paddle/fluid/operators/math/algorithm.h"
#include "paddle/fluid/operators/math/selected_rows_functor.h"
#include "paddle/fluid/platform/for_range.h"

namespace paddle {
namespace operators {

namespace scatter = paddle::operators::math::scatter;

struct GPUAdam;
struct CPUAdam;

template <typename T, typename Flavour>
struct AdamFunctor;

template <typename T>
struct AdamFunctor<T, GPUAdam> {
  T beta1_;
  T beta2_;
  T epsilon_;

  const T* beta1_pow_;
  const T* beta2_pow_;
  const T* moment1_;
  T* moment1_out_;
  const T* moment2_;
  T* moment2_out_;
  const T* lr_;
  const T* grad_;
  const T* param_;
  T* param_out_;

  AdamFunctor(T beta1, T beta2, T epsilon, const T* beta1_pow,
              const T* beta2_pow, const T* mom1, T* mom1_out, const T* mom2,
              T* mom2_out, const T* lr, const T* grad, const T* param,
              T* param_out)
      : beta1_(beta1),
        beta2_(beta2),
        epsilon_(epsilon),
        beta1_pow_(beta1_pow),
        beta2_pow_(beta2_pow),
        moment1_(mom1),
        moment1_out_(mom1_out),
        moment2_(mom2),
        moment2_out_(mom2_out),
        lr_(lr),
        grad_(grad),
        param_(param),
        param_out_(param_out) {}

  inline HOSTDEVICE void operator()(size_t i) const {
    // Merge all memory access together.
    T g = grad_[i];
    T mom1 = moment1_[i];
    T mom2 = moment2_[i];
    T lr = *lr_;
    T beta1_pow = *beta1_pow_;
    T beta2_pow = *beta2_pow_;
    T p = param_[i];

    // Calculation
    lr *= sqrt(1 - beta2_pow) / (1 - beta1_pow);

    mom1 = beta1_ * mom1 + (1 - beta1_) * g;
    mom2 = beta2_ * mom2 + (1 - beta2_) * g * g;
    p -= lr * (mom1 / (sqrt(mom2) + epsilon_));

    // Write back to global memory
    moment1_out_[i] = mom1;
    moment2_out_[i] = mom2;
    param_out_[i] = p;
  }
};

template <typename T>
struct AdamFunctor<T, CPUAdam> {
  T beta1_;
  T beta2_;
  T epsilon_;

  const T* beta1_pow_;
  const T* beta2_pow_;
  const T* moment1_;
  T* moment1_out_;
  const T* moment2_;
  T* moment2_out_;
  const T* lr_;
  const T* grad_;
  const T* param_;
  T* param_out_;

  AdamFunctor(T beta1, T beta2, T epsilon, const T* beta1_pow,
              const T* beta2_pow, const T* mom1, T* mom1_out, const T* mom2,
              T* mom2_out, const T* lr, const T* grad, const T* param,
              T* param_out)
      : beta1_(beta1),
        beta2_(beta2),
        epsilon_(epsilon),
        beta1_pow_(beta1_pow),
        beta2_pow_(beta2_pow),
        moment1_(mom1),
        moment1_out_(mom1_out),
        moment2_(mom2),
        moment2_out_(mom2_out),
        lr_(lr),
        grad_(grad),
        param_(param),
        param_out_(param_out) {}

  void operator()(size_t numel) const {
    Eigen::Map<const Eigen::Array<T, 1, Eigen::Dynamic>> g{
        grad_, static_cast<Eigen::Index>(numel)};
    Eigen::Map<const Eigen::Array<T, 1, Eigen::Dynamic>> mom1{
        moment1_, static_cast<Eigen::Index>(numel)};
    Eigen::Map<const Eigen::Array<T, 1, Eigen::Dynamic>> mom2{
        moment2_, static_cast<Eigen::Index>(numel)};
    Eigen::Map<const Eigen::Array<T, 1, Eigen::Dynamic>> param{
        param_, static_cast<Eigen::Index>(numel)};

    Eigen::Map<Eigen::Array<T, 1, Eigen::Dynamic>> param_out{
        param_out_, static_cast<Eigen::Index>(numel)};
    Eigen::Map<Eigen::Array<T, 1, Eigen::Dynamic>> moment1_out{
        moment1_out_, static_cast<Eigen::Index>(numel)};
    Eigen::Map<Eigen::Array<T, 1, Eigen::Dynamic>> moment2_out{
        moment2_out_, static_cast<Eigen::Index>(numel)};

    T lr = *lr_;
    T beta1_pow = *beta1_pow_;
    T beta2_pow = *beta2_pow_;

    // Calculation
    lr *= sqrt(1 - beta2_pow) / (1 - beta1_pow);

    moment1_out = beta1_ * mom1 + (1 - beta1_) * g;
    moment2_out = beta2_ * mom2 + (1 - beta2_) * g * g;
    param_out = param - lr * (moment1_out / (moment2_out.sqrt() + epsilon_));
  }
};

template <typename T, typename Flavour>
struct SparseAdamFunctor;

template <typename T>
struct SparseAdamFunctor<T, GPUAdam> {
  T beta1_;
  T beta2_;
  T epsilon_;

  const T* beta1_pow_;
  const T* beta2_pow_;
  const T* moment1_;
  T* moment1_out_;
  const T* moment2_;
  T* moment2_out_;
  const T* lr_;
  const T* grad_;
  const T* param_;
  T* param_out_;

  const int64_t* rows_;
  int64_t row_numel_;
  int64_t row_count_;
  bool lazy_mode_;

  SparseAdamFunctor(T beta1, T beta2, T epsilon, const T* beta1_pow,
                    const T* beta2_pow, const T* mom1, T* mom1_out,
                    const T* mom2, T* mom2_out, const T* lr, const T* grad,
                    const T* param, T* param_out, const int64_t* rows,
                    int64_t row_numel, int64_t row_count, bool lazy_mode)
      : beta1_(beta1),
        beta2_(beta2),
        epsilon_(epsilon),
        beta1_pow_(beta1_pow),
        beta2_pow_(beta2_pow),
        moment1_(mom1),
        moment1_out_(mom1_out),
        moment2_(mom2),
        moment2_out_(mom2_out),
        lr_(lr),
        grad_(grad),
        param_(param),
        param_out_(param_out),
        rows_(rows),
        row_numel_(row_numel),
        row_count_(row_count),
        lazy_mode_(lazy_mode) {}

  inline HOSTDEVICE void adam_update(size_t i, T g) const {
    // The following code is the same as dense
    T mom1 = moment1_[i];
    T mom2 = moment2_[i];
    T lr = *lr_;
    T beta1_pow = *beta1_pow_;
    T beta2_pow = *beta2_pow_;
    T p = param_[i];

    // Calculation
    lr *= sqrt(1 - beta2_pow) / (1 - beta1_pow);

    mom1 = beta1_ * mom1 + (1 - beta1_) * g;
    mom2 = beta2_ * mom2 + (1 - beta2_) * g * g;
    p -= lr * (mom1 / (sqrt(mom2) + epsilon_));

    // Write back to global memory
    moment1_out_[i] = mom1;
    moment2_out_[i] = mom2;
    param_out_[i] = p;
  }

  inline HOSTDEVICE void operator()(size_t i) const {
    auto row_idx =
        math::BinarySearch<int64_t>(rows_, row_count_, i / row_numel_);
    if (lazy_mode_ && row_idx < 0) {
      return;
    } else {
      T g = row_idx >= 0 ? grad_[row_idx * row_numel_ + i % row_numel_] : 0;
      adam_update(i, g);
    }
  }
};

template <typename T>
struct SparseAdamFunctor<T, CPUAdam> {
  T beta1_;
  T beta2_;
  T epsilon_;

  const T* beta1_pow_;
  const T* beta2_pow_;
  const T* moment1_;
  T* moment1_out_;
  const T* moment2_;
  T* moment2_out_;
  const T* lr_;
  const T* grad_;
  const T* param_;
  T* param_out_;

  const int64_t* rows_;
  int64_t row_numel_;
  int64_t row_count_;

  SparseAdamFunctor(T beta1, T beta2, T epsilon, const T* beta1_pow,
                    const T* beta2_pow, const T* mom1, T* mom1_out,
                    const T* mom2, T* mom2_out, const T* lr, const T* grad,
                    const T* param, T* param_out, const int64_t* rows,
                    int64_t row_numel, int64_t row_count, bool lazy_mode)
      : beta1_(beta1),
        beta2_(beta2),
        epsilon_(epsilon),
        beta1_pow_(beta1_pow),
        beta2_pow_(beta2_pow),
        moment1_(mom1),
        moment1_out_(mom1_out),
        moment2_(mom2),
        moment2_out_(mom2_out),
        lr_(lr),
        grad_(grad),
        param_(param),
        param_out_(param_out),
        rows_(rows),
        row_numel_(row_numel),
        row_count_(row_count) {}

  inline HOSTDEVICE void adam_update(size_t i, T g) const {
    // The following code is the same as dense
    T mom1 = moment1_[i];
    T mom2 = moment2_[i];
    T lr = *lr_;
    T beta1_pow = *beta1_pow_;
    T beta2_pow = *beta2_pow_;
    T p = param_[i];

    // Calculation
    lr *= sqrt(1 - beta2_pow) / (1 - beta1_pow);

    mom1 = beta1_ * mom1 + (1 - beta1_) * g;
    mom2 = beta2_ * mom2 + (1 - beta2_) * g * g;
    p -= lr * (mom1 / (sqrt(mom2) + epsilon_));

    // Write back to global memory
    moment1_out_[i] = mom1;
    moment2_out_[i] = mom2;
    param_out_[i] = p;
  }

  inline void operator()(size_t numel) const {
    // lr could be reuse
    T lr = *lr_;
    T beta1_pow = *beta1_pow_;
    T beta2_pow = *beta2_pow_;
    lr *= sqrt(1 - beta2_pow) / (1 - beta1_pow);
    size_t row_count = numel / row_numel_;

    for (size_t i = 0U, j = 0U; i != row_count; ++i) {
      if (i == *(rows_ + j)) {
        for (size_t k = 0U; k != row_numel_; ++k) {
          T g = grad_[j * row_numel_ + k];
          adam_update(i * row_numel_ + k, g);
        }
        ++j;
      } else {
        for (size_t k = 0U; k != row_numel_; ++k) {
          T mom1 = moment1_[i * row_numel_ + k];
          T mom2 = moment2_[i * row_numel_ + k];
          T p = param_[i * row_numel_ + k];

          mom1 = beta1_ * mom1;
          mom2 = beta2_ * mom2;

          p -= lr * (mom1 / (sqrt(mom2) + epsilon_));
          // Write back to global memory
          moment1_out_[i * row_numel_ + k] = mom1;
          moment2_out_[i * row_numel_ + k] = mom2;
          param_out_[i * row_numel_ + k] = p;
        }
      }
    }
  }
};

template <typename DeviceContext, typename T>
class AdamOpKernel : public framework::OpKernel<T> {
 public:
  void Compute(const framework::ExecutionContext& ctx) const override {
    const auto* param_var = ctx.InputVar("Param");
    PADDLE_ENFORCE(param_var->IsType<framework::LoDTensor>(),
                   "The Var(%s)'s type should be LoDTensor, "
                   "but the received is %s",
                   ctx.Inputs("Param").front(), param_var->Type().name());

    using paddle::framework::LoDTensor;
    using paddle::operators::detail::Ref;

    bool lazy_mode = ctx.Attr<bool>("lazy_mode");
    T beta1 = static_cast<T>(ctx.Attr<float>("beta1"));
    T beta2 = static_cast<T>(ctx.Attr<float>("beta2"));
    T epsilon = static_cast<T>(ctx.Attr<float>("epsilon"));
    auto& param = Ref(ctx.Input<LoDTensor>("Param"), "Must set Param");
    // auto& grad = Ref(ctx.Input<LoDTensor>("Grad"), "Must set Grad");
    auto* grad_var = ctx.InputVar("Grad");
    auto& mom1 = Ref(ctx.Input<LoDTensor>("Moment1"), "Must set Moment1");
    auto& mom2 = Ref(ctx.Input<LoDTensor>("Moment2"), "Must set Moment2");
    auto& lr =
        Ref(ctx.Input<LoDTensor>("LearningRate"), "Must set LearningRate");

    auto& beta1_pow =
        Ref(ctx.Input<LoDTensor>("Beta1Pow"), "Must set Beta1Pow");
    auto& beta2_pow =
        Ref(ctx.Input<LoDTensor>("Beta2Pow"), "Must set Beta2Pow");

    auto& param_out =
        Ref(ctx.Output<LoDTensor>("ParamOut"), "Must set ParamOut");
    auto& mom1_out =
        Ref(ctx.Output<LoDTensor>("Moment1Out"), "Must set Moment1Out");
    auto& mom2_out =
        Ref(ctx.Output<LoDTensor>("Moment2Out"), "Must set Moment1Out");

    if (grad_var->IsType<framework::LoDTensor>()) {
      auto& grad = Ref(ctx.Input<LoDTensor>("Grad"), "Must set Grad");

      if (platform::is_cpu_place(ctx.GetPlace())) {
        AdamFunctor<T, CPUAdam> functor(
            beta1, beta2, epsilon, beta1_pow.template data<T>(),
            beta2_pow.template data<T>(), mom1.template data<T>(),
            mom1_out.template mutable_data<T>(ctx.GetPlace()),
            mom2.template data<T>(),
            mom2_out.template mutable_data<T>(ctx.GetPlace()),
            lr.template data<T>(), grad.template data<T>(),
            param.template data<T>(),
            param_out.template mutable_data<T>(ctx.GetPlace()));
        functor(param.numel());
      } else if (platform::is_gpu_place(ctx.GetPlace())) {
        AdamFunctor<T, GPUAdam> functor(
            beta1, beta2, epsilon, beta1_pow.template data<T>(),
            beta2_pow.template data<T>(), mom1.template data<T>(),
            mom1_out.template mutable_data<T>(ctx.GetPlace()),
            mom2.template data<T>(),
            mom2_out.template mutable_data<T>(ctx.GetPlace()),
            lr.template data<T>(), grad.template data<T>(),
            param.template data<T>(),
            param_out.template mutable_data<T>(ctx.GetPlace()));

        platform::ForRange<DeviceContext> for_range(
            static_cast<const DeviceContext&>(ctx.device_context()),
            param.numel());
        for_range(functor);
      }
    } else if (grad_var->IsType<framework::SelectedRows>()) {
      auto& grad =
          Ref(ctx.Input<framework::SelectedRows>("Grad"), "Must set Grad");
      if (grad.rows().size() == 0) {
        VLOG(3) << "grad row size is 0!!";
        return;
      }

      std::vector<int64_t> cpu_rows(grad.rows().begin(), grad.rows().end());
      bool is_strict_sorted = true;
      for (size_t i = 1; i < cpu_rows.size(); ++i) {
        if (cpu_rows[i - 1] >= cpu_rows[i]) {
          is_strict_sorted = false;
          break;
        }
      }

      const framework::SelectedRows* grad_merge_ptr;
      if (is_strict_sorted) {
        grad_merge_ptr = &grad;
      } else {
        // merge duplicated rows if any.
        // The rows of grad_merge have been sorted inside MergeAdd functor
        scatter::MergeAdd<DeviceContext, T> merge_func;
        auto* grad_merge_var = const_cast<framework::Scope&>(ctx.scope())
                                   .Var()
                                   ->GetMutable<framework::SelectedRows>();
        merge_func(ctx.template device_context<DeviceContext>(), grad,
                   grad_merge_var, true);
        grad_merge_ptr = grad_merge_var;
      }

      auto& grad_merge = *grad_merge_ptr;
      auto& grad_tensor = grad_merge.value();
      const T* grad_data = grad_tensor.template data<T>();
      const int64_t* rows = nullptr;
// When compiled without CUDA, the CUDAData() interface should not be
// provided.
#if defined(PADDLE_WITH_CUDA)
      if (platform::is_gpu_place(ctx.GetPlace())) {
        rows = grad_merge.rows().CUDAData(ctx.GetPlace());
      } else {
#endif
        rows = grad_merge.rows().data();
#if defined(PADDLE_WITH_CUDA)
      }
#endif
      auto row_numel = grad_tensor.numel() / grad_merge.rows().size();

      if (platform::is_cpu_place(ctx.GetPlace())) {
        SparseAdamFunctor<T, CPUAdam> functor(
            beta1, beta2, epsilon, beta1_pow.template data<T>(),
            beta2_pow.template data<T>(), mom1.template data<T>(),
            mom1_out.template mutable_data<T>(ctx.GetPlace()),
            mom2.template data<T>(),
            mom2_out.template mutable_data<T>(ctx.GetPlace()),
            lr.template data<T>(), grad_data, param.template data<T>(),
            param_out.template mutable_data<T>(ctx.GetPlace()), rows, row_numel,
            grad_merge.rows().size(), lazy_mode);

        if (lazy_mode) {
          size_t row_count = grad_merge.rows().size();
          std::vector<int64_t> cpu_rows(grad_merge.rows());
          for (size_t row_index = 0; row_index < row_count; ++row_index) {
            for (size_t offset = 0; offset < row_numel; ++offset) {
              size_t i = cpu_rows[row_index] * row_numel + offset;
              functor.adam_update(i, grad_data[row_index * row_numel + offset]);
            }
          }
        } else {
          functor(param.numel());
        }
<<<<<<< HEAD
      } else if (FLAGS_inner_op_parallelism > 1 &&
                 FLAGS_min_param_size_to_use_multithread > 0 &&
                 param.numel() > FLAGS_min_param_size_to_use_multithread) {
        VLOG(3) << "use multi thread, inner_op_parallelism="
                << FLAGS_inner_op_parallelism
                << " min_param_size_to_use_multithread="
                << FLAGS_min_param_size_to_use_multithread;
        std::vector<std::future<void>> fs;
        int64_t block_size = param.numel() / FLAGS_inner_op_parallelism;
        for (int i = 0; i < FLAGS_inner_op_parallelism; ++i) {
          int64_t start = i * block_size;
          int64_t end = (i + 1) * block_size;
          if (end > param.numel()) {
            end = param.numel();
          }
          fs.push_back(framework::Async([&functor, start, end]() {
            for (int64_t i = start; i < end; ++i) {
              functor(i);
            }
          }));
        }
        for (size_t i = 0; i < fs.size(); ++i) fs[i].wait();
      } else {
=======
      } else if (platform::is_gpu_place(ctx.GetPlace())) {
        SparseAdamFunctor<T, GPUAdam> functor(
            beta1, beta2, epsilon, beta1_pow.template data<T>(),
            beta2_pow.template data<T>(), mom1.template data<T>(),
            mom1_out.template mutable_data<T>(ctx.GetPlace()),
            mom2.template data<T>(),
            mom2_out.template mutable_data<T>(ctx.GetPlace()),
            lr.template data<T>(), grad_data, param.template data<T>(),
            param_out.template mutable_data<T>(ctx.GetPlace()), rows, row_numel,
            grad_merge.rows().size(), lazy_mode);

        // FIXME(minqiyang): remove BinarySearch in GPU later
>>>>>>> 656c672c
        platform::ForRange<DeviceContext> for_range(
            static_cast<const DeviceContext&>(ctx.device_context()),
            param.numel());
        for_range(functor);
      }
    } else {
      PADDLE_THROW("Variable type not supported by adam_op");
    }
  }
};

}  // namespace operators
}  // namespace paddle<|MERGE_RESOLUTION|>--- conflicted
+++ resolved
@@ -305,6 +305,13 @@
     param_out_[i] = p;
   }
 
+  inline void update_row(size_t row_id, int grad_row_offset) const {
+    for (size_t i = 0U; i < row_numel_; ++i) {
+      T g = grad_row_offset >= 0 ? grad_[grad_row_offset * row_numel_ + i] : 0;
+      adam_update(row_id * row_numel_ + i, g);
+    }
+  }
+
   inline void operator()(size_t numel) const {
     // lr could be reuse
     T lr = *lr_;
@@ -458,52 +465,59 @@
 
       if (platform::is_cpu_place(ctx.GetPlace())) {
         SparseAdamFunctor<T, CPUAdam> functor(
-            beta1, beta2, epsilon, beta1_pow.template data<T>(),
-            beta2_pow.template data<T>(), mom1.template data<T>(),
-            mom1_out.template mutable_data<T>(ctx.GetPlace()),
-            mom2.template data<T>(),
-            mom2_out.template mutable_data<T>(ctx.GetPlace()),
-            lr.template data<T>(), grad_data, param.template data<T>(),
-            param_out.template mutable_data<T>(ctx.GetPlace()), rows, row_numel,
-            grad_merge.rows().size(), lazy_mode);
-
-        if (lazy_mode) {
-          size_t row_count = grad_merge.rows().size();
-          std::vector<int64_t> cpu_rows(grad_merge.rows());
-          for (size_t row_index = 0; row_index < row_count; ++row_index) {
-            for (size_t offset = 0; offset < row_numel; ++offset) {
-              size_t i = cpu_rows[row_index] * row_numel + offset;
-              functor.adam_update(i, grad_data[row_index * row_numel + offset]);
+                beta1, beta2, epsilon, beta1_pow.template data<T>(),
+                beta2_pow.template data<T>(), mom1.template data<T>(),
+                mom1_out.template mutable_data<T>(ctx.GetPlace()),
+                mom2.template data<T>(),
+                mom2_out.template mutable_data<T>(ctx.GetPlace()),
+                lr.template data<T>(), grad_data, param.template data<T>(),
+                param_out.template mutable_data<T>(ctx.GetPlace()), rows, row_numel,
+                grad_merge.rows().size(), lazy_mode);
+        // multi thread speedup
+        if (FLAGS_inner_op_parallelism > 1 &&
+            FLAGS_min_param_size_to_use_multithread > 0 &&
+            param.numel() > FLAGS_min_param_size_to_use_multithread) {
+          VLOG(3) << "use multi thread, inner_op_parallelism="
+                  << FLAGS_inner_op_parallelism
+                  << " min_param_size_to_use_multithread="
+                  << FLAGS_min_param_size_to_use_multithread;
+          auto& grad_rows = grad_merge.rows();
+          std::unordered_map<size_t, int> row_id_to_grad_row_offset;
+          size_t param_row_count = param.numel() / row_numel;
+          for (size_t i = 0; i < param_row_count; ++i) {
+            row_id_to_grad_row_offset[i] = -1;
+          }
+          for (size_t i = 0; i < grad_rows.size(); ++i) {
+            row_id_to_grad_row_offset[grad_rows[i]] = i;
+          }
+          std::vector<std::future<void>> fs;
+          int64_t line_in_each_thread = param_row_count / FLAGS_inner_op_parallelism;
+          for (int i = 0; i < FLAGS_inner_op_parallelism; ++i) {
+            int64_t start = i * line_in_each_thread;
+            int64_t end = (i + 1) * line_in_each_thread;
+            if (end > param_row_count) {
+              end = param_row_count;
             }
+            fs.push_back(framework::Async([&functor, &row_id_to_grad_row_offset, start, end]() {
+              for (int64_t i = start; i < end; ++i) {
+                functor.update_row(i, row_id_to_grad_row_offset[i]);
+              }}));
           }
+          for (size_t i = 0; i < fs.size(); ++i) fs[i].wait();
         } else {
-          functor(param.numel());
+          if (lazy_mode) {
+            size_t row_count = grad_merge.rows().size();
+            std::vector<int64_t> cpu_rows(grad_merge.rows());
+            for (size_t row_index = 0; row_index < row_count; ++row_index) {
+              for (size_t offset = 0; offset < row_numel; ++offset) {
+                size_t i = cpu_rows[row_index] * row_numel + offset;
+                functor.adam_update(i, grad_data[row_index * row_numel + offset]);
+              }
+            }
+          } else {
+            functor(param.numel());
+          }
         }
-<<<<<<< HEAD
-      } else if (FLAGS_inner_op_parallelism > 1 &&
-                 FLAGS_min_param_size_to_use_multithread > 0 &&
-                 param.numel() > FLAGS_min_param_size_to_use_multithread) {
-        VLOG(3) << "use multi thread, inner_op_parallelism="
-                << FLAGS_inner_op_parallelism
-                << " min_param_size_to_use_multithread="
-                << FLAGS_min_param_size_to_use_multithread;
-        std::vector<std::future<void>> fs;
-        int64_t block_size = param.numel() / FLAGS_inner_op_parallelism;
-        for (int i = 0; i < FLAGS_inner_op_parallelism; ++i) {
-          int64_t start = i * block_size;
-          int64_t end = (i + 1) * block_size;
-          if (end > param.numel()) {
-            end = param.numel();
-          }
-          fs.push_back(framework::Async([&functor, start, end]() {
-            for (int64_t i = start; i < end; ++i) {
-              functor(i);
-            }
-          }));
-        }
-        for (size_t i = 0; i < fs.size(); ++i) fs[i].wait();
-      } else {
-=======
       } else if (platform::is_gpu_place(ctx.GetPlace())) {
         SparseAdamFunctor<T, GPUAdam> functor(
             beta1, beta2, epsilon, beta1_pow.template data<T>(),
@@ -516,7 +530,6 @@
             grad_merge.rows().size(), lazy_mode);
 
         // FIXME(minqiyang): remove BinarySearch in GPU later
->>>>>>> 656c672c
         platform::ForRange<DeviceContext> for_range(
             static_cast<const DeviceContext&>(ctx.device_context()),
             param.numel());
