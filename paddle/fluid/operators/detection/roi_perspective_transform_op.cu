--- conflicted
+++ resolved
@@ -35,20 +35,12 @@
 
 template <typename T>
 __device__ bool GT_E(T a, T b) {
-<<<<<<< HEAD
-  return (a > b) || Eigen::numext::abs(a - b) < 1e-4;
-=======
   return (a > b) || fabsf(static_cast<float>(a - b)) < 1e-4;
->>>>>>> b03a44e0
 }
 
 template <typename T>
 __device__ bool LT_E(T a, T b) {
-<<<<<<< HEAD
-  return (a < b) || Eigen::numext::abs(a - b) < 1e-4;
-=======
   return (a < b) || fabsf(static_cast<float>(a - b)) < 1e-4;
->>>>>>> b03a44e0
 }
 
 template <typename T>
