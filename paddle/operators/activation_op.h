/* Copyright (c) 2016 PaddlePaddle Authors. All Rights Reserve.

   Licensed under the Apache License, Version 2.0 (the "License");
   you may not use this file except in compliance with the License.
   You may obtain a copy of the License at

   http://www.apache.org/licenses/LICENSE-2.0

   Unless required by applicable law or agreed to in writing, software
   distributed under the License is distributed on an "AS IS" BASIS,
   WITHOUT WARRANTIES OR CONDITIONS OF ANY KIND, either express or implied.
   See the License for the specific language governing permissions and
   limitations under the License. */

#pragma once
#include "paddle/framework/eigen.h"
#include "paddle/framework/op_registry.h"

namespace paddle {
namespace operators {

template <typename Place, typename Functor>
class ActivationKernel
    : public framework::OpKernel<typename Functor::ELEMENT_TYPE> {
 public:
  using T = typename Functor::ELEMENT_TYPE;

  void Compute(const framework::ExecutionContext& context) const override {
    auto* X = context.Input<framework::Tensor>("X");
    auto* Y = context.Output<framework::Tensor>("Y");
    Y->mutable_data<T>(context.GetPlace());

    auto x = framework::EigenVector<T>::Flatten(*X);
    auto y = framework::EigenVector<T>::Flatten(*Y);
    auto place = context.GetEigenDevice<Place>();
    Functor functor;

    auto attrs = functor.GetAttrs();
    for (auto& attr : attrs) {
      *attr.second = context.Attr<float>(attr.first);
    }
    functor(place, x, y);
  }
};

template <typename Place, typename Functor>
class ActivationGradKernel
    : public framework::OpKernel<typename Functor::ELEMENT_TYPE> {
 public:
  using T = typename Functor::ELEMENT_TYPE;
  void Compute(const framework::ExecutionContext& context) const override {
    auto* X = context.Input<framework::Tensor>("X");
    auto* Y = context.Input<framework::Tensor>("Y");
    auto* dY = context.Input<framework::Tensor>(framework::GradVarName("Y"));
    auto* dX = context.Output<framework::Tensor>(framework::GradVarName("X"));
    dX->mutable_data<T>(context.GetPlace());

    auto dy = framework::EigenVector<T>::Flatten(*dY);
    auto x = framework::EigenVector<T>::Flatten(*X);
    auto y = framework::EigenVector<T>::Flatten(*Y);
    auto dx = framework::EigenVector<T>::Flatten(*dX);
    auto place = context.GetEigenDevice<Place>();
    Functor functor;
    auto attrs = functor.GetAttrs();
    for (auto& attr : attrs) {
      *attr.second = context.Attr<float>(attr.first);
    }
    functor(place, x, y, dy, dx);
  }
};

template <typename T>
struct BaseActivationFunctor {
  using ELEMENT_TYPE = T;

  using AttrPair = std::vector<std::pair<const char*, float*>>;

  AttrPair GetAttrs() { return AttrPair(); }
};

// sigmoid(x) = 1 / (1 + exp(-x))
template <typename T>
struct SigmoidFunctor : public BaseActivationFunctor<T> {
  template <typename Device, typename X, typename Y>
  void operator()(Device d, X x, Y y) const {
    y.device(d) = static_cast<T>(1) / (static_cast<T>(1) + (-x).exp());
  }
};

template <typename T>
struct SigmoidGradFunctor : public BaseActivationFunctor<T> {
  template <typename Device, typename X, typename Y, typename dY, typename dX>
  void operator()(Device d, X x, Y y, dY dy, dX dx) const {
    dx.device(d) = dy * y * (static_cast<T>(1) - y);
  }
};

// exp(x) = e^x
template <typename T>
struct ExpFunctor : public BaseActivationFunctor<T> {
  template <typename Device, typename X, typename Y>
  void operator()(Device d, X x, Y y) const {
    y.device(d) = x.exp();
  }
};

template <typename T>
struct ExpGradFunctor : public BaseActivationFunctor<T> {
  template <typename Device, typename X, typename Y, typename dY, typename dX>
  void operator()(Device d, X x, Y y, dY dy, dX dx) const {
    dx.device(d) = dy * y;
  }
};

// relu(x) = max(x, 0)
template <typename T>
struct ReluFunctor : public BaseActivationFunctor<T> {
  template <typename Device, typename X, typename Y>
  void operator()(Device d, X x, Y y) const {
    y.device(d) = x.cwiseMax(static_cast<T>(0));
  }
};

template <typename T>
struct ReluGradFunctor : public BaseActivationFunctor<T> {
  template <typename Device, typename X, typename Y, typename dY, typename dX>
  void operator()(Device d, X x, Y y, dY dy, dX dx) const {
    dx.device(d) = dy * (x > static_cast<T>(0)).template cast<T>();
  }
};

// tanh(x) = (exp(x) - exp(-x)) / (exp(x) + exp(-x))
template <typename T>
struct TanhFunctor : public BaseActivationFunctor<T> {
  template <typename Device, typename X, typename Y>
  void operator()(Device d, X x, Y y) const {
    y.device(d) = x.tanh();
  }
};

template <typename T>
struct TanhGradFunctor : public BaseActivationFunctor<T> {
  template <typename Device, typename X, typename Y, typename dY, typename dX>
  void operator()(Device d, X x, Y y, dY dy, dX dx) const {
    dx.device(d) = dy * (static_cast<T>(1) - y * y);
  }
};

// sqrt(x) = x^(1/2)
template <typename T>
struct SqrtFunctor : public BaseActivationFunctor<T> {
  template <typename Device, typename X, typename Y>
  void operator()(Device d, X x, Y y) const {
    y.device(d) = x.sqrt();
  }
};

template <typename T>
struct SqrtGradFunctor : public BaseActivationFunctor<T> {
  template <typename Device, typename X, typename Y, typename dY, typename dX>
  void operator()(Device d, X x, Y y, dY dy, dX dx) const {
    const Y y_conj = Eigen::numext::conj(y);
    dx.device(d) = static_cast<T>(0.5) * dy / y_conj;
  }
};

// abs(x) = |x|
template <typename T>
struct AbsFunctor : public BaseActivationFunctor<T> {
  template <typename Device, typename X, typename Y>
  void operator()(Device d, X x, Y y) const {
    y.device(d) = x.abs();
  }
};

template <typename T>
struct AbsGradFunctor : public BaseActivationFunctor<T> {
  template <typename Device, typename X, typename Y, typename dY, typename dX>
  void operator()(Device d, X x, Y y, dY dy, dX dx) const {
    dx.device(d) = dy * x.sign();
  }
};

// reciprocal(x) = 1 / x
template <typename T>
struct ReciprocalFunctor : public BaseActivationFunctor<T> {
  template <typename Device, typename X, typename Y>
  void operator()(Device d, X x, Y y) const {
    y.device(d) = static_cast<T>(1) / x;
  }
};

template <typename T>
struct ReciprocalGradFunctor : public BaseActivationFunctor<T> {
  template <typename Device, typename X, typename Y, typename dY, typename dX>
  void operator()(Device d, X x, Y y, dY dy, dX dx) const {
    dx.device(d) = dy * static_cast<T>(-1) * y * y;
  }
};

// log(x) = natural logarithm of x
template <typename T>
struct LogFunctor : public BaseActivationFunctor<T> {
  template <typename Device, typename X, typename Y>
  void operator()(Device d, X x, Y y) const {
    y.device(d) = x.log();
  }
};

template <typename T>
struct LogGradFunctor : public BaseActivationFunctor<T> {
  template <typename Device, typename X, typename Y, typename dY, typename dX>
  void operator()(Device d, X x, Y y, dY dy, dX dx) const {
    dx.device(d) = dy * (static_cast<T>(1) / x);
  }
};

// square(x) = x^2
template <typename T>
struct SquareFunctor : public BaseActivationFunctor<T> {
  template <typename Device, typename X, typename Y>
  void operator()(Device d, X x, Y y) const {
    y.device(d) = x.square();
  }
};

template <typename T>
struct SquareGradFunctor : public BaseActivationFunctor<T> {
  template <typename Device, typename X, typename Y, typename dY, typename dX>
  void operator()(Device d, X x, Y y, dY dy, dX dx) const {
    dx.device(d) = dy * static_cast<T>(2) * x;
  }
};

<<<<<<< HEAD
template <typename T>
struct BReluFunctor : public BaseActivationFunctor<T> {
  float t_min;
  float t_max;

  // NOTE: Explicit hides the `BaseActivationFunctor<T>::GetAttrs`
  // not polymorphism for speed.
  typename BaseActivationFunctor<T>::AttrPair GetAttrs() {
    return {{"t_min", &t_min}, {"t_max", &t_max}};
  }
=======
// softsign(x) = x / (1 + |x|)
template <typename T>
struct SoftsignFunctor {
  template <typename Device, typename X, typename Y>
  void operator()(Device d, X x, Y y) {
    y.device(d) = x / (static_cast<T>(1) + x.abs());
  }
};

// d(softsign(x))/dx = 1 / (1 + |x|)^2
// Taken from https://en.wikipedia.org/wiki/Activation_function
template <typename T>
struct SoftsignGradFunctor {
  template <typename Device, typename X, typename Y, typename dY, typename dX>
  void operator()(Device d, X x, Y y, dY dy, dX dx) {
    dx.device(d) =
        dy * (static_cast<T>(1) / (static_cast<T>(1) + x.abs()).square());
  }
};

template <typename Place, typename T, typename AttrType = T>
class BReluKernel : public framework::OpKernel<T> {
 public:
  void Compute(const framework::ExecutionContext& context) const override {
    auto* X = context.Input<framework::Tensor>("X");
    auto* Y = context.Output<framework::Tensor>("Y");
    auto t_min = static_cast<T>(context.Attr<AttrType>("t_min"));
    auto t_max = static_cast<T>(context.Attr<AttrType>("t_max"));
    Y->mutable_data<T>(context.GetPlace());
>>>>>>> 9fbf94b6

  template <typename Device, typename X, typename Y>
  void operator()(Device d, X x, Y y) const {
    y.device(d) = x.cwiseMax(t_min).cwiseMin(t_max);
  }
};

template <typename T>
struct BReluGradFunctor : public BaseActivationFunctor<T> {
  float t_min;
  float t_max;
  typename BaseActivationFunctor<T>::AttrPair GetAttrs() {
    return {{"t_min", &t_min}, {"t_max", &t_max}};
  }
  template <typename Device, typename X, typename Y, typename dY, typename dX>
  void operator()(Device d, X x, Y y, dY dy, dX dx) const {
    dx.device(d) = dy * ((x > t_min) * (x < t_max)).template cast<T>();
  }
};

template <typename T>
struct SoftReluFunctor : public BaseActivationFunctor<T> {
  float threshold;
  typename BaseActivationFunctor<T>::AttrPair GetAttrs() {
    return {{"threshold", &threshold}};
  }

  template <typename Device, typename X, typename Y>
  void operator()(Device d, X x, Y y) const {
    auto temp = x.cwiseMax(-threshold).cwiseMin(threshold);
    y.device(d) = (static_cast<T>(1) + temp.exp()).log();
  }
};

template <typename T>
struct SoftReluGradFunctor : public BaseActivationFunctor<T> {
  float threshold;
  typename BaseActivationFunctor<T>::AttrPair GetAttrs() {
    return {{"threshold", &threshold}};
  }
  template <typename Device, typename X, typename Y, typename dY, typename dX>
  void operator()(Device d, X x, Y y, dY dy, dX dx) const {
    auto temp = ((x > -threshold) * (x < threshold)).template cast<T>().eval();
    dx.device(d) = dy * (static_cast<T>(1) - (-y).exp()) * temp;
  }
};

template <typename T>
struct PowFunctor : public BaseActivationFunctor<T> {
  float factor;
  typename BaseActivationFunctor<T>::AttrPair GetAttrs() {
    return {{"factor", &factor}};
  }
  template <typename Device, typename X, typename Y>
  void operator()(Device d, X x, Y y) const {
    y.device(d) = x.pow(factor);
  }
};

template <typename T>
struct PowGradFunctor : public BaseActivationFunctor<T> {
  float factor;
  typename BaseActivationFunctor<T>::AttrPair GetAttrs() {
    return {{"factor", &factor}};
  }
  template <typename Device, typename X, typename Y, typename dY, typename dX>
  void operator()(Device d, X x, Y y, dY dy, dX dx) const {
    dx.device(d) = dy * factor * x.pow(factor - static_cast<T>(1));
  }
};

template <typename T>
struct STanhFunctor : public BaseActivationFunctor<T> {
  float scale_a;
  float scale_b;
  typename BaseActivationFunctor<T>::AttrPair GetAttrs() {
    return {{"scale_a", &scale_a}, {"scale_b", &scale_b}};
  }

  template <typename Device, typename X, typename Y>
  void operator()(Device d, X x, Y y) const {
    y.device(d) = scale_b * (scale_a * x).tanh();
  }
};

template <typename T>
struct STanhGradFunctor : public BaseActivationFunctor<T> {
  float scale_a;
  float scale_b;
  typename BaseActivationFunctor<T>::AttrPair GetAttrs() {
    return {{"scale_a", &scale_a}, {"scale_b", &scale_b}};
  }

  template <typename Device, typename X, typename Y, typename dY, typename dX>
  void operator()(Device d, X x, Y y, dY dy, dX dx) const {
    auto temp = (scale_a * x).tanh() * (scale_a * x).tanh();
    dx.device(d) = dy * scale_a * scale_b * (static_cast<T>(1) - temp);
  }
};

}  // namespace operators
}  // namespace paddle

#define FOR_EACH_KERNEL_FUNCTOR(__macro)                         \
  __macro(sigmoid, SigmoidFunctor, SigmoidGradFunctor);          \
  __macro(exp, ExpFunctor, ExpGradFunctor);                      \
  __macro(relu, ReluFunctor, ReluGradFunctor);                   \
  __macro(tanh, TanhFunctor, TanhGradFunctor);                   \
  __macro(sqrt, SqrtFunctor, SqrtGradFunctor);                   \
  __macro(abs, AbsFunctor, AbsGradFunctor);                      \
  __macro(reciprocal, ReciprocalFunctor, ReciprocalGradFunctor); \
  __macro(log, LogFunctor, LogGradFunctor);                      \
  __macro(square, SquareFunctor, SquareGradFunctor);             \
  __macro(brelu, BReluFunctor, BReluGradFunctor);                \
  __macro(soft_relu, SoftReluFunctor, SoftReluGradFunctor);      \
  __macro(pow, PowFunctor, PowGradFunctor);                      \
  __macro(stanh, STanhFunctor, STanhGradFunctor)<|MERGE_RESOLUTION|>--- conflicted
+++ resolved
@@ -232,7 +232,6 @@
   }
 };
 
-<<<<<<< HEAD
 template <typename T>
 struct BReluFunctor : public BaseActivationFunctor<T> {
   float t_min;
@@ -243,10 +242,29 @@
   typename BaseActivationFunctor<T>::AttrPair GetAttrs() {
     return {{"t_min", &t_min}, {"t_max", &t_max}};
   }
-=======
+
+  template <typename Device, typename X, typename Y>
+  void operator()(Device d, X x, Y y) const {
+    y.device(d) = x.cwiseMax(t_min).cwiseMin(t_max);
+  }
+};
+
+template <typename T>
+struct BReluGradFunctor : public BaseActivationFunctor<T> {
+  float t_min;
+  float t_max;
+  typename BaseActivationFunctor<T>::AttrPair GetAttrs() {
+    return {{"t_min", &t_min}, {"t_max", &t_max}};
+  }
+  template <typename Device, typename X, typename Y, typename dY, typename dX>
+  void operator()(Device d, X x, Y y, dY dy, dX dx) const {
+    dx.device(d) = dy * ((x > t_min) * (x < t_max)).template cast<T>();
+  }
+};
+
 // softsign(x) = x / (1 + |x|)
 template <typename T>
-struct SoftsignFunctor {
+struct SoftsignFunctor : public BaseActivationFunctor<T> {
   template <typename Device, typename X, typename Y>
   void operator()(Device d, X x, Y y) {
     y.device(d) = x / (static_cast<T>(1) + x.abs());
@@ -256,41 +274,11 @@
 // d(softsign(x))/dx = 1 / (1 + |x|)^2
 // Taken from https://en.wikipedia.org/wiki/Activation_function
 template <typename T>
-struct SoftsignGradFunctor {
+struct SoftsignGradFunctor : public BaseActivationFunctor<T> {
   template <typename Device, typename X, typename Y, typename dY, typename dX>
   void operator()(Device d, X x, Y y, dY dy, dX dx) {
     dx.device(d) =
         dy * (static_cast<T>(1) / (static_cast<T>(1) + x.abs()).square());
-  }
-};
-
-template <typename Place, typename T, typename AttrType = T>
-class BReluKernel : public framework::OpKernel<T> {
- public:
-  void Compute(const framework::ExecutionContext& context) const override {
-    auto* X = context.Input<framework::Tensor>("X");
-    auto* Y = context.Output<framework::Tensor>("Y");
-    auto t_min = static_cast<T>(context.Attr<AttrType>("t_min"));
-    auto t_max = static_cast<T>(context.Attr<AttrType>("t_max"));
-    Y->mutable_data<T>(context.GetPlace());
->>>>>>> 9fbf94b6
-
-  template <typename Device, typename X, typename Y>
-  void operator()(Device d, X x, Y y) const {
-    y.device(d) = x.cwiseMax(t_min).cwiseMin(t_max);
-  }
-};
-
-template <typename T>
-struct BReluGradFunctor : public BaseActivationFunctor<T> {
-  float t_min;
-  float t_max;
-  typename BaseActivationFunctor<T>::AttrPair GetAttrs() {
-    return {{"t_min", &t_min}, {"t_max", &t_max}};
-  }
-  template <typename Device, typename X, typename Y, typename dY, typename dX>
-  void operator()(Device d, X x, Y y, dY dy, dX dx) const {
-    dx.device(d) = dy * ((x > t_min) * (x < t_max)).template cast<T>();
   }
 };
 
@@ -390,4 +378,5 @@
   __macro(brelu, BReluFunctor, BReluGradFunctor);                \
   __macro(soft_relu, SoftReluFunctor, SoftReluGradFunctor);      \
   __macro(pow, PowFunctor, PowGradFunctor);                      \
-  __macro(stanh, STanhFunctor, STanhGradFunctor)+  __macro(stanh, STanhFunctor, STanhGradFunctor);                \
+  __macro(softsign, SoftsignFunctor, SoftsignGradFunctor)