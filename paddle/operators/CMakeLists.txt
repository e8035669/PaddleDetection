--- conflicted
+++ resolved
@@ -53,7 +53,6 @@
     if (${op_library_DEPS_len} GREATER 0)
         set(DEPS_OPS ${TARGET} ${DEPS_OPS} PARENT_SCOPE)
     endif()
-    
     if (WITH_GPU)
         nv_library(${TARGET} SRCS ${cc_srcs} ${cu_cc_srcs} ${cu_srcs} DEPS ${op_library_DEPS}
                 ${op_common_deps})
@@ -187,7 +186,6 @@
 add_subdirectory(math)
 add_subdirectory(nccl)
 
-<<<<<<< HEAD
 set(DEPS_OPS
     cond_op
     cross_entropy_op
@@ -219,13 +217,11 @@
     send_op
     recv_op
     detection_output_op)
-=======
 if(WITH_GPU)
     op_library(nccl_op DEPS nccl_common)
 else()
     set(DEPS_OPS ${DEPS_OPS} nccl_op)
 endif()
->>>>>>> 3b549486
 
 if(WITH_DISTRIBUTE)
     add_subdirectory(detail)
