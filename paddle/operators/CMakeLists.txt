--- conflicted
+++ resolved
@@ -61,13 +61,8 @@
 op_library(fc_op SRCS DEPS mul_op rowwise_add_op identity_op softmax_op sigmoid_op)
 op_library(minus_op DEPS scale_op)
 op_library(mul_op DEPS math_function)
-<<<<<<< HEAD
-op_library(recurrent_op SRCS recurrent_op.cc rnn/recurrent_op_utils.cc 
+op_library(recurrent_op SRCS recurrent_op.cc rnn/recurrent_op_utils.cc
            DEPS framework_proto tensor operator net_op)
-=======
-op_library(recurrent_op SRCS recurrent_op.cc rnn/recurrent_op_utils.cc
-  DEPS framework_proto tensor operator net_op)
->>>>>>> da66891b
 op_library(scale_op DEPS net_op)
 
 list(REMOVE_ITEM GENERAL_OPS ${DEPS_OPS})
