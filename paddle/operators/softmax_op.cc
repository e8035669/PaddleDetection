/* Copyright (c) 2016 PaddlePaddle Authors. All Rights Reserve.

   Licensed under the Apache License, Version 2.0 (the "License");
   you may not use this file except in compliance with the License.
   You may obtain a copy of the License at

   http://www.apache.org/licenses/LICENSE-2.0

   Unless required by applicable law or agreed to in writing, software
   distributed under the License is distributed on an "AS IS" BASIS,
   WITHOUT WARRANTIES OR CONDITIONS OF ANY KIND, either express or implied.
   See the License for the specific language governing permissions and
   limitations under the License. */
#include "paddle/operators/softmax_op.h"
#include "paddle/framework/op_registry.h"

namespace paddle {
namespace operators {

class SoftmaxOp : public framework::OperatorWithKernel {
protected:
  void InferShape(
      const std::vector<const framework::Tensor *> &inputs,
      const std::vector<framework::Tensor *> &outputs) const override {
    PADDLE_ENFORCE(inputs.size() == 1, "Only one input is need for softmax");
    PADDLE_ENFORCE(inputs[0]->dims().size() == 2,
                   "The input of softmax op must be matrix");
    PADDLE_ENFORCE(outputs.size() == 1, "Only one output is need for softmax");

    outputs[0]->Resize(inputs[0]->dims());
  }
};

class SoftmaxOpMaker : public framework::OpProtoAndCheckerMaker {
public:
  SoftmaxOpMaker(framework::OpProto *proto,
                 framework::OpAttrChecker *op_checker)
      : OpProtoAndCheckerMaker(proto, op_checker) {
    AddInput("X", "input of softmax");
    AddOutput("Y", "output of softmax");
    AddComment("Softmax Op");
  }
};

class SoftmaxOpGrad : public framework::OperatorWithKernel {
protected:
  void InferShape(
      const std::vector<const framework::Tensor *> &inputs,
      const std::vector<framework::Tensor *> &outputs) const override {}
  std::string DebugString() const override {
    LOG(INFO) << "SoftmaxOpGrad";
    return "";
  }
};

}  // namespace operators
}  // namespace paddle

namespace ops = paddle::operators;

REGISTER_OP(softmax, ops::SoftmaxOp, ops::SoftmaxOpMaker);
<<<<<<< HEAD
REGISTER_GRADIENT_OP(softmax, paddle::operators::SoftmaxOpGrad);

REGISTER_OP_CPU_KERNEL(softmax, ops::SoftmaxKernel<paddle::platform::CPUPlace>);
=======
REGISTER_OP_CPU_KERNEL(softmax,
                       ops::SoftmaxKernel<paddle::platform::CPUPlace, float>);
>>>>>>> 477c8356
<|MERGE_RESOLUTION|>--- conflicted
+++ resolved
@@ -59,11 +59,6 @@
 namespace ops = paddle::operators;
 
 REGISTER_OP(softmax, ops::SoftmaxOp, ops::SoftmaxOpMaker);
-<<<<<<< HEAD
 REGISTER_GRADIENT_OP(softmax, paddle::operators::SoftmaxOpGrad);
-
-REGISTER_OP_CPU_KERNEL(softmax, ops::SoftmaxKernel<paddle::platform::CPUPlace>);
-=======
 REGISTER_OP_CPU_KERNEL(softmax,
-                       ops::SoftmaxKernel<paddle::platform::CPUPlace, float>);
->>>>>>> 477c8356
+                       ops::SoftmaxKernel<paddle::platform::CPUPlace, float>);