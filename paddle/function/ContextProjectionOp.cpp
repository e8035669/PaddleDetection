--- conflicted
+++ resolved
@@ -84,30 +84,15 @@
     begin_pad_ = config.get<size_t>("begin_pad");
   }
 
-<<<<<<< HEAD
   void calc(const BufferArgs& inputs, const BufferArgs& outputs) override {
     CHECK_EQ(3, inputs.size());
     CHECK_EQ(1, outputs.size());
 
     CHECK(outputs[0].data() && inputs[0].data() && inputs[2].data());
-    CHECK_EQ(outputs[0].shape().ndims(), 2);
-    CHECK_EQ(inputs[0].shape().ndims(), 2);
-    CHECK_EQ(inputs[1].shape().ndims(), 2);
-    CHECK_EQ(inputs[2].shape().ndims(), 1);
-=======
-  void calc(const Arguments& inputs,
-            const Arguments& outputs,
-            const Arguments& inouts) override {
-    CHECK_EQ(3, static_cast<int>(inputs.size()));
-    CHECK_EQ(1, static_cast<int>(outputs.size()));
-    CHECK_EQ(0, static_cast<int>(inouts.size()));
-
-    CHECK(outputs[0].getData() && inputs[0].getData() && inputs[2].getData());
-    CHECK_EQ(static_cast<int>(outputs[0].dims_.size()), 2);
-    CHECK_EQ(static_cast<int>(inputs[0].dims_.size()), 2);
-    CHECK_EQ(static_cast<int>(inputs[1].dims_.size()), 2);
-    CHECK_EQ(static_cast<int>(inputs[2].dims_.size()), 1);
->>>>>>> cb0a1e2f
+    CHECK_EQ(outputs[0].shape().ndims(), (size_t)2);
+    CHECK_EQ(inputs[0].shape().ndims(), (size_t)2);
+    CHECK_EQ(inputs[1].shape().ndims(), (size_t)2);
+    CHECK_EQ(inputs[2].shape().ndims(), (size_t)1);
     /// dim of output = dim of input * context_length
     CHECK_EQ(outputs[0].shape()[1], inputs[0].shape()[1] * context_length_);
     /// dim of input == dim of weight
@@ -207,30 +192,15 @@
     total_pad_ = config.get<size_t>("total_pad");
   }
 
-<<<<<<< HEAD
   void calc(const BufferArgs& inputs, const BufferArgs& outputs) override {
     CHECK_EQ(3, inputs.size());
     CHECK_EQ(1, outputs.size());
 
     CHECK(outputs[0].data() && inputs[2].data());
-    CHECK_EQ(outputs[0].shape().ndims(), 2);
-    CHECK_EQ(inputs[0].shape().ndims(), 2);
-    CHECK_EQ(inputs[1].shape().ndims(), 2);
-    CHECK_EQ(inputs[2].shape().ndims(), 1);
-=======
-  void calc(const Arguments& inputs,
-            const Arguments& outputs,
-            const Arguments& inouts) override {
-    CHECK_EQ(3, static_cast<int>(inputs.size()));
-    CHECK_EQ(1, static_cast<int>(outputs.size()));
-    CHECK_EQ(0, static_cast<int>(inouts.size()));
-
-    CHECK(outputs[0].getData() && inputs[2].getData());
-    CHECK_EQ(static_cast<int>(outputs[0].dims_.size()), 2);
-    CHECK_EQ(static_cast<int>(inputs[0].dims_.size()), 2);
-    CHECK_EQ(static_cast<int>(inputs[1].dims_.size()), 2);
-    CHECK_EQ(static_cast<int>(inputs[2].dims_.size()), 1);
->>>>>>> cb0a1e2f
+    CHECK_EQ(outputs[0].shape().ndims(), (size_t)2);
+    CHECK_EQ(inputs[0].shape().ndims(), (size_t)2);
+    CHECK_EQ(inputs[1].shape().ndims(), (size_t)2);
+    CHECK_EQ(inputs[2].shape().ndims(), (size_t)1);
 
     /// dim of input == dim of weight
     CHECK_EQ(inputs[0].shape()[1], inputs[1].shape()[1]);
@@ -285,16 +255,9 @@
   void calc(const Arguments& inputs,
             const Arguments& outputs,
             const Arguments& inouts) override {
-<<<<<<< HEAD
-    CHECK_EQ(2, inputs.size());
-    CHECK_EQ(1, outputs.size());
-    CHECK_EQ(0, inouts.size());
-
-=======
     CHECK_EQ(2, static_cast<int>(inputs.size()));
     CHECK_EQ(1, static_cast<int>(outputs.size()));
     CHECK_EQ(0, static_cast<int>(inouts.size()));
->>>>>>> cb0a1e2f
     CHECK(inputs[0].getData() && outputs[0].getData() && inputs[1].getData());
     CHECK_EQ(static_cast<int>(outputs[0].dims_.size()), 2);
     CHECK_EQ(static_cast<int>(inputs[0].dims_.size()), 2);
