--- conflicted
+++ resolved
@@ -50,11 +50,7 @@
 
 from pphuman.attr_infer import AttrDetector, PpeAttrDetector, Market1501AttrDetector, Market1501ColorAttrDetector
 from pphuman.video_action_infer import VideoActionRecognizer
-<<<<<<< HEAD
-from pphuman.action_infer import SkeletonActionRecognizer, DetActionRecognizer, ClsActionRecognizer, PpeDetRecognizer, PpeDetFilter
-=======
-from pphuman.action_infer import SkeletonActionRecognizer, DetActionRecognizer, ClsActionRecognizer, ColorDetect, PpeDetRecognizer
->>>>>>> 0e4cccf7
+from pphuman.action_infer import SkeletonActionRecognizer, DetActionRecognizer, ClsActionRecognizer, ColorDetect, PpeDetRecognizer, PpeDetFilter
 from pphuman.action_utils import KeyPointBuff, ActionVisualHelper, PpeVisualHelper
 from pphuman.reid import ReID
 from pphuman.mtmct import mtmct_process
@@ -309,13 +305,10 @@
                 'ID_BASED_CLSACTION', False) else False
         self.with_mtmct = cfg.get('REID', False)['enable'] if cfg.get(
             'REID', False) else False
-<<<<<<< HEAD
         self.with_ppedet_filter = cfg.get('PPEDET_FILTER', False)['enable'] if cfg.get(
             'PPEDET_FILTER', False) else False
-=======
         self.with_skeleton_color = cfg.get('SKELETON_COLOR', False)['enable'] if cfg.get(
             'SKELETON_COLOR', False) else False
->>>>>>> 0e4cccf7
 
         if self.with_skeleton_action:
             print('SkeletonAction Recognition enabled')
@@ -475,11 +468,7 @@
                     args, idbased_clsaction_cfg)
                 self.cls_action_visual_helper = ActionVisualHelper(1)
 
-<<<<<<< HEAD
-            if self.with_skeleton_action or self.with_ppedet_filter:
-=======
-            if self.with_skeleton_action or self.with_skeleton_color:
->>>>>>> 0e4cccf7
+            if self.with_skeleton_action or self.with_ppedet_filter or self.with_skeleton_color :
                 kpt_cfg = self.cfg['KPT']
                 kpt_model_dir = kpt_cfg['model_dir']
                 kpt_batch_size = kpt_cfg['batch_size']
@@ -512,16 +501,15 @@
 
                 self.kpt_buff = KeyPointBuff(skeleton_action_frames)
 
-<<<<<<< HEAD
             if self.with_ppedet_filter:
                 if self.det_class != DetClass.PPEDET:
                     raise RuntimeError('DetClass should be PPEDET')
                 self.ppedet_filter = PpeDetFilter()
-=======
+                pass
+
             if self.with_skeleton_color:
                 self.color_detect = ColorDetect()
                 # here
->>>>>>> 0e4cccf7
                 pass
 
             if self.with_vehicleplate:
@@ -1019,11 +1007,7 @@
                     if self.cfg['visual']:
                         self.cls_action_visual_helper.update(cls_action_res)
 
-<<<<<<< HEAD
-                if self.with_skeleton_action or self.with_ppedet_filter:
-=======
-                if self.with_skeleton_action or self.with_skeleton_color:
->>>>>>> 0e4cccf7
+                if self.with_skeleton_action or self.with_ppedet_filter or self.with_skeleton_color:
                     if frame_id > self.warmup_frame:
                         self.pipe_timer.module_time['kpt'].start()
                     kpt_pred = self.kpt_predictor.predict_image(
@@ -1070,17 +1054,15 @@
                             self.skeleton_action_visual_helper.update(
                                 skeleton_action_res)
 
-<<<<<<< HEAD
                     if self.with_ppedet_filter:
                         mot = self.pipeline_res.get('mot')
                         ppedet_res = self.pipeline_res.get('det_action')
                         self.ppedet_filter.predict(mot, ppedet_res, kpt_res)
                         pass
-=======
+
                     if self.with_skeleton_color:
                         colors = self.color_detect.predict_image(crop_input, kpt_pred1, mot_res)
                         self.pipeline_res.update({'color': colors}, 'other')
->>>>>>> 0e4cccf7
 
                 if self.with_mtmct and frame_id % 10 == 0:
                     crop_input, img_qualities, rects = self.reid_predictor.crop_image_with_mot(
@@ -1389,11 +1371,6 @@
             image = visualize_action(image, mot_res['boxes'],
                                      visual_helper_for_display,
                                      action_to_display)
-        if self.font is None:
-            self.font = read_font(image, 'SourceHanSerifTW-Heavy.otf')
-
-        image = visualize_logo(image, self.logo_text, self.font)
-        image = np.array(image)
 
         other_res = result.get('other')
         if other_res is not None:
@@ -1401,6 +1378,12 @@
             color_res = other_res['color']['output']
             image = visualize_attr(image, color_res, boxes)
             image = np.array(image)
+
+        if self.font is None:
+            self.font = read_font(image, 'SourceHanSerifTW-Heavy.otf')
+
+        image = visualize_logo(image, self.logo_text, self.font)
+        image = np.array(image)
 
         return image
 
